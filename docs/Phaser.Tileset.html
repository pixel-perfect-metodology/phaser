<!DOCTYPE html>

<html lang="en">
<head>
	<meta charset="utf-8">
	<title>Phaser Class: Tileset</title>

	<!--[if lt IE 9]>
	<script src="//html5shiv.googlecode.com/svn/trunk/html5.js"></script>
	<![endif]-->
	<link type="text/css" rel="stylesheet" href="styles/sunlight.default.css">

	
	<link type="text/css" rel="stylesheet" href="styles/site.cerulean.css">
	
</head>

<body>
<div class="container-fluid">
	<div class="navbar navbar-fixed-top navbar-inverse">
		<div class="navbar-inner">
			<a class="brand" href="index.html">Phaser</a>
			<ul class="nav">
				
				<li class="dropdown">
					<a href="namespaces.list.html" class="dropdown-toggle" data-toggle="dropdown">Namespaces<b
						class="caret"></b></a>

					<ul class="dropdown-menu ">
						
						<li>
							<a href="Phaser.html">Phaser</a>
						</li>
						

					</ul>
				</li>
				
				<li class="dropdown">
					<a href="classes.list.html" class="dropdown-toggle" data-toggle="dropdown">Classes<b
						class="caret"></b></a>

					<ul class="dropdown-menu ">
						
						<li>
							<a href="Phaser.Animation.html">Animation</a>
						</li>
						
						<li>
							<a href="Phaser.AnimationManager.html">AnimationManager</a>
						</li>
						
						<li>
							<a href="Phaser.AnimationParser.html">AnimationParser</a>
						</li>
						
						<li>
							<a href="Phaser.BitmapData.html">BitmapData</a>
						</li>
						
						<li>
							<a href="Phaser.BitmapText.html">BitmapText</a>
						</li>
						
						<li>
							<a href="Phaser.Button.html">Button</a>
						</li>
						
						<li>
							<a href="Phaser.Cache.html">Cache</a>
						</li>
						
						<li>
							<a href="Phaser.Camera.html">Camera</a>
						</li>
						
						<li>
							<a href="Phaser.Canvas.html">Canvas</a>
						</li>
						
						<li>
							<a href="Phaser.Circle.html">Circle</a>
						</li>
						
						<li>
							<a href="Phaser.Color.html">Color</a>
						</li>
						
						<li>
							<a href="Phaser.Device.html">Device</a>
						</li>
						
						<li>
							<a href="Phaser.Easing.html">Easing</a>
						</li>
						
						<li>
							<a href="Phaser.Easing.Back.html">Back</a>
						</li>
						
						<li>
							<a href="Phaser.Easing.Bounce.html">Bounce</a>
						</li>
						
						<li>
							<a href="Phaser.Easing.Circular.html">Circular</a>
						</li>
						
						<li>
							<a href="Phaser.Easing.Cubic.html">Cubic</a>
						</li>
						
						<li>
							<a href="Phaser.Easing.Elastic.html">Elastic</a>
						</li>
						
						<li>
							<a href="Phaser.Easing.Exponential.html">Exponential</a>
						</li>
						
						<li>
							<a href="Phaser.Easing.Linear.html">Linear</a>
						</li>
						
						<li>
							<a href="Phaser.Easing.Quadratic.html">Quadratic</a>
						</li>
						
						<li>
							<a href="Phaser.Easing.Quartic.html">Quartic</a>
						</li>
						
						<li>
							<a href="Phaser.Easing.Quintic.html">Quintic</a>
						</li>
						
						<li>
							<a href="Phaser.Easing.Sinusoidal.html">Sinusoidal</a>
						</li>
						
						<li>
							<a href="Phaser.Ellipse.html">Ellipse</a>
						</li>
						
						<li>
							<a href="Phaser.Events.html">Events</a>
						</li>
						
						<li>
							<a href="Phaser.Filter.html">Filter</a>
						</li>
						
						<li>
							<a href="Phaser.Frame.html">Frame</a>
						</li>
						
						<li>
							<a href="Phaser.FrameData.html">FrameData</a>
						</li>
						
						<li>
							<a href="Phaser.Game.html">Game</a>
						</li>
						
						<li>
							<a href="Phaser.GameObjectCreator.html">GameObjectCreator</a>
						</li>
						
						<li>
							<a href="Phaser.GameObjectFactory.html">GameObjectFactory</a>
						</li>
						
						<li>
							<a href="Phaser.Gamepad.html">Gamepad</a>
						</li>
						
						<li>
							<a href="Phaser.GamepadButton.html">GamepadButton</a>
						</li>
						
						<li>
							<a href="Phaser.Graphics.html">Graphics</a>
						</li>
						
						<li>
							<a href="Phaser.Group.html">Group</a>
						</li>
						
						<li>
							<a href="Phaser.Image.html">Image</a>
						</li>
						
						<li>
							<a href="Phaser.Input.html">Input</a>
						</li>
						
						<li>
							<a href="Phaser.InputHandler.html">InputHandler</a>
						</li>
						
						<li>
							<a href="Phaser.Key.html">Key</a>
						</li>
						
						<li>
							<a href="Phaser.Keyboard.html">Keyboard</a>
						</li>
						
						<li>
							<a href="Phaser.Line.html">Line</a>
						</li>
						
						<li>
							<a href="Phaser.LinkedList.html">LinkedList</a>
						</li>
						
						<li>
							<a href="Phaser.Loader.html">Loader</a>
						</li>
						
						<li>
							<a href="Phaser.LoaderParser.html">LoaderParser</a>
						</li>
						
						<li>
							<a href="Phaser.Math.html">Math</a>
						</li>
						
						<li>
							<a href="Phaser.Mouse.html">Mouse</a>
						</li>
						
						<li>
							<a href="Phaser.MSPointer.html">MSPointer</a>
						</li>
						
						<li>
							<a href="Phaser.Net.html">Net</a>
						</li>
						
						<li>
							<a href="Phaser.Particles.html">Particles</a>
						</li>
						
						<li>
							<a href="Phaser.Particles.Arcade.Emitter.html">Emitter</a>
						</li>
						
						<li>
							<a href="Phaser.Physics.html">Physics</a>
						</li>
						
						<li>
							<a href="Phaser.Physics.Arcade.html">Arcade</a>
						</li>
						
						<li>
							<a href="Phaser.Physics.Arcade.Body.html">Body</a>
						</li>
						
						<li>
							<a href="Phaser.Physics.Ninja.html">Ninja</a>
						</li>
						
						<li>
							<a href="Phaser.Physics.Ninja.AABB.html">AABB</a>
						</li>
						
						<li>
							<a href="Phaser.Physics.Ninja.Body.html">Body</a>
						</li>
						
						<li>
							<a href="Phaser.Physics.Ninja.Circle.html">Circle</a>
						</li>
						
						<li>
							<a href="Phaser.Physics.Ninja.Tile.html">Tile</a>
						</li>
						
						<li>
							<a href="Phaser.Physics.P2.html">P2</a>
						</li>
						
						<li>
							<a href="Phaser.Physics.P2.Body.html">Body</a>
						</li>
						
						<li>
							<a href="Phaser.Physics.P2.BodyDebug.html">BodyDebug</a>
						</li>
						
						<li>
							<a href="Phaser.Physics.P2.CollisionGroup.html">CollisionGroup</a>
						</li>
						
						<li>
							<a href="Phaser.Physics.P2.ContactMaterial.html">ContactMaterial</a>
						</li>
						
						<li>
							<a href="Phaser.Physics.P2.DistanceConstraint.html">DistanceConstraint</a>
						</li>
						
						<li>
							<a href="Phaser.Physics.P2.GearConstraint.html">GearConstraint</a>
						</li>
						
						<li>
							<a href="Phaser.Physics.P2.InversePointProxy.html">InversePointProxy</a>
						</li>
						
						<li>
							<a href="Phaser.Physics.P2.LockConstraint.html">LockConstraint</a>
						</li>
						
						<li>
							<a href="Phaser.Physics.P2.Material.html">Material</a>
						</li>
						
						<li>
							<a href="Phaser.Physics.P2.PointProxy.html">PointProxy</a>
						</li>
						
						<li>
							<a href="Phaser.Physics.P2.PrismaticConstraint.html">PrismaticConstraint</a>
						</li>
						
						<li>
							<a href="Phaser.Physics.P2.RevoluteConstraint.html">RevoluteConstraint</a>
						</li>
						
						<li>
							<a href="Phaser.Physics.P2.Spring.html">Spring</a>
						</li>
						
						<li>
							<a href="Phaser.Plugin.html">Plugin</a>
						</li>
						
						<li>
							<a href="Phaser.PluginManager.html">PluginManager</a>
						</li>
						
						<li>
							<a href="Phaser.Point.html">Point</a>
						</li>
						
						<li>
							<a href="Phaser.Pointer.html">Pointer</a>
						</li>
						
						<li>
							<a href="Phaser.Polygon.html">Polygon</a>
						</li>
						
						<li>
							<a href="Phaser.QuadTree.html">QuadTree</a>
						</li>
						
						<li>
							<a href="Phaser.RandomDataGenerator.html">RandomDataGenerator</a>
						</li>
						
						<li>
							<a href="Phaser.Rectangle.html">Rectangle</a>
						</li>
						
						<li>
							<a href="Phaser.RenderTexture.html">RenderTexture</a>
						</li>
						
						<li>
							<a href="Phaser.RequestAnimationFrame.html">RequestAnimationFrame</a>
						</li>
						
						<li>
							<a href="Phaser.RetroFont.html">RetroFont</a>
						</li>
						
						<li>
							<a href="Phaser.ScaleManager.html">ScaleManager</a>
						</li>
						
						<li>
							<a href="Phaser.Signal.html">Signal</a>
						</li>
						
						<li>
							<a href="Phaser.SinglePad.html">SinglePad</a>
						</li>
						
						<li>
							<a href="Phaser.Sound.html">Sound</a>
						</li>
						
						<li>
							<a href="Phaser.SoundManager.html">SoundManager</a>
						</li>
						
						<li>
							<a href="Phaser.Sprite.html">Sprite</a>
						</li>
						
						<li>
							<a href="Phaser.SpriteBatch.html">SpriteBatch</a>
						</li>
						
						<li>
							<a href="Phaser.Stage.html">Stage</a>
						</li>
						
						<li>
							<a href="Phaser.State.html">State</a>
						</li>
						
						<li>
							<a href="Phaser.StateManager.html">StateManager</a>
						</li>
						
						<li>
							<a href="Phaser.Text.html">Text</a>
						</li>
						
						<li>
							<a href="Phaser.Tile.html">Tile</a>
						</li>
						
						<li>
							<a href="Phaser.Tilemap.html">Tilemap</a>
						</li>
						
						<li>
							<a href="Phaser.TilemapLayer.html">TilemapLayer</a>
						</li>
						
						<li>
							<a href="Phaser.TilemapParser.html">TilemapParser</a>
						</li>
						
						<li>
							<a href="Phaser.Tileset.html">Tileset</a>
						</li>
						
						<li>
							<a href="Phaser.TileSprite.html">TileSprite</a>
						</li>
						
						<li>
							<a href="Phaser.Time.html">Time</a>
						</li>
						
						<li>
							<a href="Phaser.Timer.html">Timer</a>
						</li>
						
						<li>
							<a href="Phaser.TimerEvent.html">TimerEvent</a>
						</li>
						
						<li>
							<a href="Phaser.Touch.html">Touch</a>
						</li>
						
						<li>
							<a href="Phaser.Tween.html">Tween</a>
						</li>
						
						<li>
							<a href="Phaser.TweenManager.html">TweenManager</a>
						</li>
						
						<li>
							<a href="Phaser.Utils.html">Utils</a>
						</li>
						
						<li>
							<a href="Phaser.Utils.Debug.html">Debug</a>
						</li>
						
						<li>
							<a href="Phaser.World.html">World</a>
						</li>
						
						<li>
							<a href="SignalBinding.html">SignalBinding</a>
						</li>
						

					</ul>
				</li>
				
				<li class="dropdown">
					<a href="global.html" class="dropdown-toggle" data-toggle="dropdown">Global<b
						class="caret"></b></a>

					<ul class="dropdown-menu ">
						
						<li>
							<a href="global.html#SAT">SAT</a>
						</li>
						

					</ul>
				</li>
				
			</ul>
		</div>
	</div>

	<div class="row-fluid">

		
		<div class="span8">
			
				<div id="main">
					


	<h1 class="page-title">Class: Tileset</h1>
<section>

<header>
    <h2>
        <span class="ancestors"><a href="Phaser.html">Phaser</a>.</span>
    
    Tileset
    </h2>
    
        <div class="class-description"><p>Phaser.Tileset</p></div>
    
</header>

<article>
    <div class="container-overview">
    

    
        
<dt>
    <h4 class="name" id="Tileset"><span class="type-signature"></span>new Tileset<span class="signature">(name, firstgid, width, height, margin, spacing, properties)</span><span class="type-signature"></span></h4>
    
    
</dt>
<dd>
    
    
    <div class="description">
        <p>A Tile set is a combination of an image containing the tiles and collision data per tile.
You should not normally instantiate this class directly.</p>
    </div>
    

    
    
    
    
    
        <h5>Parameters:</h5>
        

<table class="params table table-striped">
    <thead>
	<tr>
		
		<th>Name</th>
		

		<th>Type</th>

		

		

		<th class="last">Description</th>
	</tr>
	</thead>

	<tbody>
	

        <tr>
            
                <td class="name"><code>name</code></td>
            

            <td class="type">
            
                
<span class="param-type">string</span>


            
            </td>

            

            

            <td class="description last"><p>The name of the tileset in the map data.</p></td>
        </tr>

	

        <tr>
            
                <td class="name"><code>firstgid</code></td>
            

            <td class="type">
            
                
<span class="param-type">number</span>


            
            </td>

            

            

            <td class="description last"><p>The Tiled firstgid value. In non-Tiled data this should be considered the starting index value of the first tile in this set.</p></td>
        </tr>

	

        <tr>
            
                <td class="name"><code>width</code></td>
            

            <td class="type">
            
                
<span class="param-type">number</span>


            
            </td>

            

            

            <td class="description last"><p>Width of each tile in pixels.</p></td>
        </tr>

	

        <tr>
            
                <td class="name"><code>height</code></td>
            

            <td class="type">
            
                
<span class="param-type">number</span>


            
            </td>

            

            

            <td class="description last"><p>Height of each tile in pixels.</p></td>
        </tr>

	

        <tr>
            
                <td class="name"><code>margin</code></td>
            

            <td class="type">
            
                
<span class="param-type">number</span>


            
            </td>

            

            

            <td class="description last"><p>The amount of margin around the tilesheet.</p></td>
        </tr>

	

        <tr>
            
                <td class="name"><code>spacing</code></td>
            

            <td class="type">
            
                
<span class="param-type">number</span>


            
            </td>

            

            

            <td class="description last"><p>The amount of spacing between each tile in the sheet.</p></td>
        </tr>

	

        <tr>
            
                <td class="name"><code>properties</code></td>
            

            <td class="type">
            
                
<span class="param-type">object</span>


            
            </td>

            

            

            <td class="description last"><p>Tileset properties.</p></td>
        </tr>

	
	</tbody>
</table>

    
    
    
<dl class="details">
    

    

    

    

    

    

    

    

    

    
    <dt class="tag-source">Source:</dt>
    <dd class="tag-source"><ul class="dummy"><li>
        <a href="Tileset.js.html">tilemap/Tileset.js</a>, <a href="Tileset.js.html#sunlight-1-line-21">line 21</a>
    </li></ul></dd>
    

    

    

    
</dl>

    
    

    

    
    
    
    
    
    
    
</dd>

    
    </div>

    

    

    

    

    

    
        <h3 class="subsection-title">Members</h3>

        <dl>
            
<dt>
    <h4 class="name" id="columns"><span class="type-signature"></span>columns<span class="type-signature"></span></h4>
    
    
</dt>
<dd>
    
    
    

    
<dl class="details">
    

        <h5 class="subsection-title">Properties:</h5>

        <dl>

<table class="props table table-striped">
    <thead>
	<tr>
		
		<th>Name</th>
		

		<th>Type</th>

		

		

		<th class="last">Description</th>
	</tr>
	</thead>

	<tbody>
	

        <tr>
            
                <td class="name"><code>columns</code></td>
            

            <td class="type">
            
                
<span class="param-type">number</span>


            
            </td>

            

            

            <td class="description last"><p>The number of columns in the tile sheet.</p></td>
        </tr>

	
	</tbody>
</table>
</dl>

    

    

    

    

    

    

    

    

    

    
    <dt class="tag-source">Source:</dt>
    <dd class="tag-source"><ul class="dummy"><li>
        <a href="Tileset.js.html">tilemap/Tileset.js</a>, <a href="Tileset.js.html#sunlight-1-line-71">line 71</a>
    </li></ul></dd>
    

    

    

    
</dl>

    
    
</dd>

        
            
<dt>
    <h4 class="name" id="firstgid"><span class="type-signature"></span>firstgid<span class="type-signature"></span></h4>
    
    
</dt>
<dd>
    
    
    

    
<dl class="details">
    

        <h5 class="subsection-title">Properties:</h5>

        <dl>

<table class="props table table-striped">
    <thead>
	<tr>
		
		<th>Name</th>
		

		<th>Type</th>

		

		

		<th class="last">Description</th>
	</tr>
	</thead>

	<tbody>
	

        <tr>
            
                <td class="name"><code>firstgid</code></td>
            

            <td class="type">
            
                
<span class="param-type">number</span>


            
            </td>

            

            

            <td class="description last"><p>The Tiled firstgid value. In non-Tiled data this should be considered the starting index value of the first tile in this set.</p></td>
        </tr>

	
	</tbody>
</table>
</dl>

    

    

    

    

    

    

    

    

    

    
    <dt class="tag-source">Source:</dt>
    <dd class="tag-source"><ul class="dummy"><li>
        <a href="Tileset.js.html">tilemap/Tileset.js</a>, <a href="Tileset.js.html#sunlight-1-line-31">line 31</a>
    </li></ul></dd>
    

    

    

    
</dl>

    
    
</dd>

        
            
<dt>
    <h4 class="name" id="image"><span class="type-signature"></span>image<span class="type-signature"></span></h4>
    
    
</dt>
<dd>
    
    
    

    
<dl class="details">
    

        <h5 class="subsection-title">Properties:</h5>

        <dl>

<table class="props table table-striped">
    <thead>
	<tr>
		
		<th>Name</th>
		

		<th>Type</th>

		

		

		<th class="last">Description</th>
	</tr>
	</thead>

	<tbody>
	

        <tr>
            
                <td class="name"><code>image</code></td>
            

            <td class="type">
            
                
<span class="param-type">object</span>


            
            </td>

            

            

            <td class="description last"><p>The image used for rendering. This is a reference to the image stored in Phaser.Cache.</p></td>
        </tr>

	
	</tbody>
</table>
</dl>

    

    

    

    

    

    

    

    

    

    
    <dt class="tag-source">Source:</dt>
    <dd class="tag-source"><ul class="dummy"><li>
        <a href="Tileset.js.html">tilemap/Tileset.js</a>, <a href="Tileset.js.html#sunlight-1-line-61">line 61</a>
    </li></ul></dd>
    

    

    

    
</dl>

    
    
</dd>

        
            
<dt>
    <h4 class="name" id="name"><span class="type-signature"></span>name<span class="type-signature"></span></h4>
    
    
</dt>
<dd>
    
    
    

    
<dl class="details">
    

        <h5 class="subsection-title">Properties:</h5>

        <dl>

<table class="props table table-striped">
    <thead>
	<tr>
		
		<th>Name</th>
		

		<th>Type</th>

		

		

		<th class="last">Description</th>
	</tr>
	</thead>

	<tbody>
	

        <tr>
            
                <td class="name"><code>name</code></td>
            

            <td class="type">
            
                
<span class="param-type">string</span>


            
            </td>

            

            

            <td class="description last"><p>The name of the Tileset.</p></td>
        </tr>

	
	</tbody>
</table>
</dl>

    

    

    

    

    

    

    

    

    

    
    <dt class="tag-source">Source:</dt>
    <dd class="tag-source"><ul class="dummy"><li>
        <a href="Tileset.js.html">tilemap/Tileset.js</a>, <a href="Tileset.js.html#sunlight-1-line-26">line 26</a>
    </li></ul></dd>
    

    

    

    
</dl>

    
    
</dd>

        
            
<dt>
    <h4 class="name" id="properties"><span class="type-signature"></span>properties<span class="type-signature"></span></h4>
    
    
</dt>
<dd>
    
    
    

    
<dl class="details">
    

        <h5 class="subsection-title">Properties:</h5>

        <dl>

<table class="props table table-striped">
    <thead>
	<tr>
		
		<th>Name</th>
		

		<th>Type</th>

		

		

		<th class="last">Description</th>
	</tr>
	</thead>

	<tbody>
	

        <tr>
            
                <td class="name"><code>properties</code></td>
            

            <td class="type">
            
                
<span class="param-type">object</span>


            
            </td>

            

            

            <td class="description last"><p>Tileset specific properties (typically defined in the Tiled editor).</p></td>
        </tr>

	
	</tbody>
</table>
</dl>

    

    

    

    

    

    

    

    

    

    
    <dt class="tag-source">Source:</dt>
    <dd class="tag-source"><ul class="dummy"><li>
        <a href="Tileset.js.html">tilemap/Tileset.js</a>, <a href="Tileset.js.html#sunlight-1-line-56">line 56</a>
    </li></ul></dd>
    

    

    

    
</dl>

    
    
</dd>

        
            
<dt>
    <h4 class="name" id="rows"><span class="type-signature"></span>rows<span class="type-signature"></span></h4>
    
    
</dt>
<dd>
    
    
    

    
<dl class="details">
    

        <h5 class="subsection-title">Properties:</h5>

        <dl>

<table class="props table table-striped">
    <thead>
	<tr>
		
		<th>Name</th>
		

		<th>Type</th>

		

		

		<th class="last">Description</th>
	</tr>
	</thead>

	<tbody>
	

        <tr>
            
                <td class="name"><code>rows</code></td>
            

            <td class="type">
            
                
<span class="param-type">number</span>


            
            </td>

            

            

            <td class="description last"><p>The number of rows in the tile sheet.</p></td>
        </tr>

	
	</tbody>
</table>
</dl>

    

    

    

    

    

    

    

    

    

    
    <dt class="tag-source">Source:</dt>
    <dd class="tag-source"><ul class="dummy"><li>
        <a href="Tileset.js.html">tilemap/Tileset.js</a>, <a href="Tileset.js.html#sunlight-1-line-66">line 66</a>
    </li></ul></dd>
    

    

    

    
</dl>

    
    
</dd>

        
            
<dt>
    <h4 class="name" id="tileHeight"><span class="type-signature"></span>tileHeight<span class="type-signature"></span></h4>
    
    
</dt>
<dd>
    
    
    

    
<dl class="details">
    

        <h5 class="subsection-title">Properties:</h5>

        <dl>

<table class="props table table-striped">
    <thead>
	<tr>
		
		<th>Name</th>
		

		<th>Type</th>

		

		

		<th class="last">Description</th>
	</tr>
	</thead>

	<tbody>
	

        <tr>
            
                <td class="name"><code>tileHeight</code></td>
            

            <td class="type">
            
                
<span class="param-type">number</span>


            
            </td>

            

            

            <td class="description last"><p>The height of a tile in pixels.</p></td>
        </tr>

	
	</tbody>
</table>
</dl>

    

    

    

    

    

    

    

    

    

    
    <dt class="tag-source">Source:</dt>
    <dd class="tag-source"><ul class="dummy"><li>
        <a href="Tileset.js.html">tilemap/Tileset.js</a>, <a href="Tileset.js.html#sunlight-1-line-41">line 41</a>
    </li></ul></dd>
    

    

    

    
</dl>

    
    
</dd>

        
            
<dt>
    <h4 class="name" id="tileMargin"><span class="type-signature"></span>tileMargin<span class="type-signature"></span></h4>
    
    
</dt>
<dd>
    
    
    

    
<dl class="details">
    

        <h5 class="subsection-title">Properties:</h5>

        <dl>

<table class="props table table-striped">
    <thead>
	<tr>
		
		<th>Name</th>
		

		<th>Type</th>

		

		

		<th class="last">Description</th>
	</tr>
	</thead>

	<tbody>
	

        <tr>
            
                <td class="name"><code>tileMargin</code></td>
            

            <td class="type">
            
                
<span class="param-type">number</span>


            
            </td>

            

            

            <td class="description last"><p>The margin around the tiles in the tileset.</p></td>
        </tr>

	
	</tbody>
</table>
</dl>

    

    

    

    

    

    

    

    

    

    
    <dt class="tag-source">Source:</dt>
    <dd class="tag-source"><ul class="dummy"><li>
        <a href="Tileset.js.html">tilemap/Tileset.js</a>, <a href="Tileset.js.html#sunlight-1-line-46">line 46</a>
    </li></ul></dd>
    

    

    

    
</dl>

    
    
</dd>

        
            
<dt>
    <h4 class="name" id="tileSpacing"><span class="type-signature"></span>tileSpacing<span class="type-signature"></span></h4>
    
    
</dt>
<dd>
    
    
    

    
<dl class="details">
    

        <h5 class="subsection-title">Properties:</h5>

        <dl>

<table class="props table table-striped">
    <thead>
	<tr>
		
		<th>Name</th>
		

		<th>Type</th>

		

		

		<th class="last">Description</th>
	</tr>
	</thead>

	<tbody>
	

        <tr>
            
                <td class="name"><code>tileSpacing</code></td>
            

            <td class="type">
            
                
<span class="param-type">number</span>


            
            </td>

            

            

            <td class="description last"><p>The spacing in pixels between each tile in the tileset.</p></td>
        </tr>

	
	</tbody>
</table>
</dl>

    

    

    

    

    

    

    

    

    

    
    <dt class="tag-source">Source:</dt>
    <dd class="tag-source"><ul class="dummy"><li>
        <a href="Tileset.js.html">tilemap/Tileset.js</a>, <a href="Tileset.js.html#sunlight-1-line-51">line 51</a>
    </li></ul></dd>
    

    

    

    
</dl>

    
    
</dd>

        
            
<dt>
    <h4 class="name" id="tileWidth"><span class="type-signature"></span>tileWidth<span class="type-signature"></span></h4>
    
    
</dt>
<dd>
    
    
    

    
<dl class="details">
    

        <h5 class="subsection-title">Properties:</h5>

        <dl>

<table class="props table table-striped">
    <thead>
	<tr>
		
		<th>Name</th>
		

		<th>Type</th>

		

		

		<th class="last">Description</th>
	</tr>
	</thead>

	<tbody>
	

        <tr>
            
                <td class="name"><code>tileWidth</code></td>
            

            <td class="type">
            
                
<span class="param-type">number</span>


            
            </td>

            

            

            <td class="description last"><p>The width of a tile in pixels.</p></td>
        </tr>

	
	</tbody>
</table>
</dl>

    

    

    

    

    

    

    

    

    

    
    <dt class="tag-source">Source:</dt>
    <dd class="tag-source"><ul class="dummy"><li>
        <a href="Tileset.js.html">tilemap/Tileset.js</a>, <a href="Tileset.js.html#sunlight-1-line-36">line 36</a>
    </li></ul></dd>
    

    

    

    
</dl>

    
    
</dd>

        
            
<dt>
    <h4 class="name" id="total"><span class="type-signature"></span>total<span class="type-signature"></span></h4>
    
    
</dt>
<dd>
    
    
    

    
<dl class="details">
    

        <h5 class="subsection-title">Properties:</h5>

        <dl>

<table class="props table table-striped">
    <thead>
	<tr>
		
		<th>Name</th>
		

		<th>Type</th>

		

		

		<th class="last">Description</th>
	</tr>
	</thead>

	<tbody>
	

        <tr>
            
                <td class="name"><code>total</code></td>
            

            <td class="type">
            
                
<span class="param-type">number</span>


            
            </td>

            

            

            <td class="description last"><p>The total number of tiles in the tilesheet.</p></td>
        </tr>

	
	</tbody>
</table>
</dl>

    

    

    

    

    

    

    

    

    

    
    <dt class="tag-source">Source:</dt>
    <dd class="tag-source"><ul class="dummy"><li>
        <a href="Tileset.js.html">tilemap/Tileset.js</a>, <a href="Tileset.js.html#sunlight-1-line-76">line 76</a>
    </li></ul></dd>
    

    

    

    
</dl>

    
    
</dd>

        </dl>
    

    
        <h3 class="subsection-title">Methods</h3>

        <dl>
            
<dt>
<<<<<<< HEAD
    <h4 class="name" id="checkTileIndex"><span class="type-signature"></span>checkTileIndex<span class="signature">(index)</span><span class="type-signature"> &rarr; {boolean}</span></h4>
=======
    <h4 class="name" id="draw"><span class="type-signature"></span>draw<span class="signature">(context, x, y, index)</span><span class="type-signature"></span></h4>
>>>>>>> 901a7f13
    
    
</dt>
<dd>
    
    
    <div class="description">
<<<<<<< HEAD
        <p>Checks if the tile at the given index exists.</p>
=======
        <p>Draws a tile from this Tileset at the given coordinates on the context.</p>
>>>>>>> 901a7f13
    </div>
    

    
    
    
    
    
        <h5>Parameters:</h5>
        

<table class="params table table-striped">
    <thead>
	<tr>
		
		<th>Name</th>
		

		<th>Type</th>

		

		

		<th class="last">Description</th>
	</tr>
	</thead>

	<tbody>
	

        <tr>
            
<<<<<<< HEAD
=======
                <td class="name"><code>context</code></td>
            

            <td class="type">
            
                
<span class="param-type">HTMLCanvasContext</span>


            
            </td>

            

            

            <td class="description last"><p>The context to draw the tile onto.</p></td>
        </tr>

	

        <tr>
            
                <td class="name"><code>x</code></td>
            

            <td class="type">
            
                
<span class="param-type">number</span>


            
            </td>

            

            

            <td class="description last"><p>The x coordinate to draw to.</p></td>
        </tr>

	

        <tr>
            
                <td class="name"><code>y</code></td>
            

            <td class="type">
            
                
<span class="param-type">number</span>


            
            </td>

            

            

            <td class="description last"><p>The y coordinate to draw to.</p></td>
        </tr>

	

        <tr>
            
>>>>>>> 901a7f13
                <td class="name"><code>index</code></td>
            

            <td class="type">
            
                
<span class="param-type">number</span>


            
            </td>

            

            

<<<<<<< HEAD
            <td class="description last"><p>The index of the tile within the set.</p></td>
=======
            <td class="description last"><p>The index of the tile within the set to draw.</p></td>
>>>>>>> 901a7f13
        </tr>

	
	</tbody>
</table>

    
    
    
<dl class="details">
    

    

    

    

    

    

    

    

    

    
    <dt class="tag-source">Source:</dt>
    <dd class="tag-source"><ul class="dummy"><li>
<<<<<<< HEAD
        <a href="Tileset.js.html">tilemap/Tileset.js</a>, <a href="Tileset.js.html#sunlight-1-line-141">line 141</a>
=======
        <a href="Tileset.js.html">tilemap/Tileset.js</a>, <a href="Tileset.js.html#sunlight-1-line-88">line 88</a>
>>>>>>> 901a7f13
    </li></ul></dd>
    

    

    

    
</dl>

    
    

    

    
    
    
    
    
    <h5>Returns:</h5>
    
            
<div class="param-desc">
    <p>True if a tile exists at the given index otherwise false.
    checkTileIndex: function (index) {</p>
<pre><code>    return (this.tiles[index]);

}</code></pre>
</div>



<dl>
	<dt>
		Type
	</dt>
	<dd>
		
<span class="param-type">boolean</span>


	</dd>
</dl>


        
    
    
</dd>

        
            
<dt>
<<<<<<< HEAD
    <h4 class="name" id="getTile"><span class="type-signature"></span>getTile<span class="signature">(index)</span><span class="type-signature"> &rarr; {object}</span></h4>
=======
    <h4 class="name" id="setImage"><span class="type-signature"></span>setImage<span class="signature">(image)</span><span class="type-signature"></span></h4>
>>>>>>> 901a7f13
    
    
</dt>
<dd>
    
    
    <div class="description">
<<<<<<< HEAD
        <p>Gets a Tile from this set.</p>
=======
        <p>Adds a reference from this Tileset to an Image stored in the Phaser.Cache.</p>
>>>>>>> 901a7f13
    </div>
    

    
    
    
    
    
        <h5>Parameters:</h5>
        

<table class="params table table-striped">
    <thead>
	<tr>
		
		<th>Name</th>
		

		<th>Type</th>

		

		

		<th class="last">Description</th>
	</tr>
	</thead>

	<tbody>
	

        <tr>
            
                <td class="name"><code>image</code></td>
            

            <td class="type">
            
                
<span class="param-type">Image</span>


            
            </td>

            

            

            <td class="description last"><p>The image this tileset will use to draw with.</p></td>
        </tr>

	
	</tbody>
</table>

    
    
    
<dl class="details">
    

    

    

    

    

    

    

    

    

    
    <dt class="tag-source">Source:</dt>
    <dd class="tag-source"><ul class="dummy"><li>
<<<<<<< HEAD
        <a href="Tileset.js.html">tilemap/Tileset.js</a>, <a href="Tileset.js.html#sunlight-1-line-88">line 88</a>
=======
        <a href="Tileset.js.html">tilemap/Tileset.js</a>, <a href="Tileset.js.html#sunlight-1-line-118">line 118</a>
>>>>>>> 901a7f13
    </li></ul></dd>
    

    

    

    
</dl>

    
    

    

    
    
    
    
    
<<<<<<< HEAD
    <h5>Returns:</h5>
    
            
<div class="param-desc">
    <p>The tile object.
    getTile: function (index) {</p>
<pre><code>    return this.tiles[index];

},</code></pre>
</div>



<dl>
	<dt>
		Type
	</dt>
	<dd>
		
<span class="param-type">object</span>


	</dd>
</dl>


        
=======
>>>>>>> 901a7f13
    
    
</dd>

        
            
<dt>
<<<<<<< HEAD
    <h4 class="name" id="getTileX"><span class="type-signature"></span>getTileX<span class="signature">(index)</span><span class="type-signature"> &rarr; {object}</span></h4>
=======
    <h4 class="name" id="setSpacing"><span class="type-signature"></span>setSpacing<span class="signature">(<span class="optional">tileMargin</span>, <span class="optional">tileSpacing</span>)</span><span class="type-signature"></span></h4>
>>>>>>> 901a7f13
    
    
</dt>
<dd>
    
    
    <div class="description">
<<<<<<< HEAD
        <p>Gets a Tile from this set.</p>
=======
        <p>Sets tile spacing and margins.</p>
>>>>>>> 901a7f13
    </div>
    

    
    
    
    
    
        <h5>Parameters:</h5>
        

<table class="params table table-striped">
    <thead>
	<tr>
		
		<th>Name</th>
		

		<th>Type</th>

		

		

		<th class="last">Description</th>
	</tr>
	</thead>

	<tbody>
	

        <tr>
            
<<<<<<< HEAD
                <td class="name"><code>index</code></td>
=======
                <td class="name"><code>tileMargin</code></td>
>>>>>>> 901a7f13
            

            <td class="type">
            
                
<span class="param-type">number</span>
<<<<<<< HEAD


            
            </td>

            

            

            <td class="description last"><p>The index of the tile within the set.</p></td>
        </tr>

	
	</tbody>
</table>

    
    
    
<dl class="details">
    
=======
>>>>>>> 901a7f13

    

    

<<<<<<< HEAD
    

    

    

    

    

    

    
    <dt class="tag-source">Source:</dt>
    <dd class="tag-source"><ul class="dummy"><li>
        <a href="Tileset.js.html">tilemap/Tileset.js</a>, <a href="Tileset.js.html#sunlight-1-line-90">line 90</a>
    </li></ul></dd>
    

    

    

    
</dl>

    
    
=======
            
                <td class="attributes">
                
                    &lt;optional><br>
                
>>>>>>> 901a7f13

    

    
    
    
    
    
    <h5>Returns:</h5>
    
            
<div class="param-desc">
    <p>The tile object.
    getTileX: function (index) {</p>
<pre><code>    return this.tiles[index][0];

<<<<<<< HEAD
},</code></pre>
</div>

=======
            

            <td class="description last"><p>The margin around the tiles in the sheet.</p></td>
        </tr>
>>>>>>> 901a7f13


<<<<<<< HEAD
<dl>
	<dt>
		Type
	</dt>
	<dd>
		
<span class="param-type">object</span>


	</dd>
</dl>
=======
        <tr>
            
                <td class="name"><code>tileSpacing</code></td>
            

            <td class="type">
            
                
<span class="param-type">number</span>
>>>>>>> 901a7f13


        
    
    
</dd>

        
            
<dt>
    <h4 class="name" id="getTileY"><span class="type-signature"></span>getTileY<span class="signature">(index)</span><span class="type-signature"> &rarr; {object}</span></h4>
    
    
</dt>
<dd>
    
    
    <div class="description">
        <p>Gets a Tile from this set.</p>
    </div>
    

    
    
    
    
    
        <h5>Parameters:</h5>
        

<table class="params table table-striped">
    <thead>
	<tr>
		
		<th>Name</th>
		

<<<<<<< HEAD
		<th>Type</th>

		

		

		<th class="last">Description</th>
	</tr>
	</thead>

	<tbody>
	

        <tr>
            
                <td class="name"><code>index</code></td>
            

            <td class="type">
            
                
<span class="param-type">number</span>


            
            </td>

            

            

            <td class="description last"><p>The index of the tile within the set.</p></td>
        </tr>

	
	</tbody>
</table>

    
    
    
<dl class="details">
    

    

    

    

    

    

    

    

    

    
    <dt class="tag-source">Source:</dt>
    <dd class="tag-source"><ul class="dummy"><li>
        <a href="Tileset.js.html">tilemap/Tileset.js</a>, <a href="Tileset.js.html#sunlight-1-line-92">line 92</a>
    </li></ul></dd>
    

    

    

    
</dl>

    
    

    

    
    
    
    
    
    <h5>Returns:</h5>
    
            
<div class="param-desc">
    <p>The tile object.
    getTileY: function (index) {</p>
<pre><code>    return this.tiles[index][1];

},</code></pre>
</div>



<dl>
	<dt>
		Type
	</dt>
	<dd>
		
<span class="param-type">object</span>


	</dd>
</dl>


        
    
    
</dd>

        
            
<dt>
    <h4 class="name" id="setSpacing"><span class="type-signature"></span>setSpacing<span class="signature">(<span class="optional">tileMargin</span>, <span class="optional">tileSpacing</span>)</span><span class="type-signature"></span></h4>
    
    
</dt>
<dd>
    
    
    <div class="description">
        <p>Sets tile spacing and margins.</p>
    </div>
    

    
    
    
    
    
        <h5>Parameters:</h5>
        

<table class="params table table-striped">
    <thead>
	<tr>
		
		<th>Name</th>
		

		<th>Type</th>

		
		<th>Argument</th>
		

		

		<th class="last">Description</th>
	</tr>
	</thead>

	<tbody>
	

        <tr>
            
                <td class="name"><code>tileMargin</code></td>
            

            <td class="type">
            
                
<span class="param-type">number</span>


            
            </td>

            
                <td class="attributes">
                
                    &lt;optional><br>
                

                

                
                </td>
            

            

            <td class="description last"><p>The margin around the tiles in the sheet.</p></td>
        </tr>

	

        <tr>
            
                <td class="name"><code>tileSpacing</code></td>
            

            <td class="type">
            
                
<span class="param-type">number</span>


            
            </td>

            
                <td class="attributes">
                
                    &lt;optional><br>
                

                

                
                </td>
            

            

=======
            

>>>>>>> 901a7f13
            <td class="description last"><p>The spacing between the tiles in the sheet.</p></td>
        </tr>

	
	</tbody>
</table>

    
    
    
<dl class="details">
    

    

    

    

    

    

    

    

    

    
    <dt class="tag-source">Source:</dt>
    <dd class="tag-source"><ul class="dummy"><li>
<<<<<<< HEAD
        <a href="Tileset.js.html">tilemap/Tileset.js</a>, <a href="Tileset.js.html#sunlight-1-line-94">line 94</a>
=======
        <a href="Tileset.js.html">tilemap/Tileset.js</a>, <a href="Tileset.js.html#sunlight-1-line-154">line 154</a>
>>>>>>> 901a7f13
    </li></ul></dd>
    

    

    

    
</dl>

    
    

    

    
    
    
    
    
    
    
</dd>

        </dl>
    

    

    
</article>

</section>




				</div>

				<div class="clearfix"></div>
				<footer>
					
					
		<span class="copyright">
		Phaser Copyright © 2012-2014 Photon Storm Ltd.
		</span>
					<br />
					
		<span class="jsdoc-message">
		Documentation generated by <a href="https://github.com/jsdoc3/jsdoc">JSDoc 3.3.0-dev</a>
<<<<<<< HEAD
		on Mon Feb 24 2014 01:12:32 GMT-0000 (GMT) using the <a href="https://github.com/terryweiss/docstrap">DocStrap template</a>.
=======
		on Fri Mar 14 2014 06:34:36 GMT-0000 (GMT) using the <a href="https://github.com/terryweiss/docstrap">DocStrap template</a>.
>>>>>>> 901a7f13
		</span>
				</footer>
			</div>

			
			<div class="span3">
				<div id="toc"></div>
			</div>
			
			<br clear="both">
		</div>

	</div>
	<script src="scripts/sunlight.js"></script>
	<script src="scripts/sunlight.javascript.js"></script>
	<script src="scripts/sunlight-plugin.doclinks.js"></script>
	<script src="scripts/sunlight-plugin.linenumbers.js"></script>
	<script src="scripts/sunlight-plugin.menu.js"></script>
	<script src="scripts/jquery.min.js"></script>
	<script src="scripts/jquery.scrollTo.js"></script>
	<script src="scripts/jquery.localScroll.js"></script>
	<script src="scripts/bootstrap-dropdown.js"></script>
	<script src="scripts/toc.js"></script>


	<script>  Sunlight.highlightAll({lineNumbers:true,  showMenu: true, enableDoclinks :true}); </script>

	<script>
		$( function () {
			$( "#toc" ).toc( {
			    anchorName  : function(i, heading, prefix) {
					return $(heading).attr("id") || ( prefix + i );
				},
				selectors   : "h1,h2,h3,h4",
				showAndHide : false,
				scrollTo    : 60
			} );
			$( "#toc>ul" ).addClass( "nav nav-pills nav-stacked" );
			$( "#main span[id^='toc']" ).addClass( "toc-shim" );

		} );
	</script>

	

</body>
</html><|MERGE_RESOLUTION|>--- conflicted
+++ resolved
@@ -490,20 +490,6 @@
 					</ul>
 				</li>
 				
-				<li class="dropdown">
-					<a href="global.html" class="dropdown-toggle" data-toggle="dropdown">Global<b
-						class="caret"></b></a>
-
-					<ul class="dropdown-menu ">
-						
-						<li>
-							<a href="global.html#SAT">SAT</a>
-						</li>
-						
-
-					</ul>
-				</li>
-				
 			</ul>
 		</div>
 	</div>
@@ -1939,11 +1925,7 @@
         <dl>
             
 <dt>
-<<<<<<< HEAD
-    <h4 class="name" id="checkTileIndex"><span class="type-signature"></span>checkTileIndex<span class="signature">(index)</span><span class="type-signature"> &rarr; {boolean}</span></h4>
-=======
     <h4 class="name" id="draw"><span class="type-signature"></span>draw<span class="signature">(context, x, y, index)</span><span class="type-signature"></span></h4>
->>>>>>> 901a7f13
     
     
 </dt>
@@ -1951,11 +1933,7 @@
     
     
     <div class="description">
-<<<<<<< HEAD
-        <p>Checks if the tile at the given index exists.</p>
-=======
         <p>Draws a tile from this Tileset at the given coordinates on the context.</p>
->>>>>>> 901a7f13
     </div>
     
 
@@ -1989,8 +1967,6 @@
 
         <tr>
             
-<<<<<<< HEAD
-=======
                 <td class="name"><code>context</code></td>
             
 
@@ -2060,7 +2036,6 @@
 
         <tr>
             
->>>>>>> 901a7f13
                 <td class="name"><code>index</code></td>
             
 
@@ -2077,11 +2052,7 @@
 
             
 
-<<<<<<< HEAD
-            <td class="description last"><p>The index of the tile within the set.</p></td>
-=======
             <td class="description last"><p>The index of the tile within the set to draw.</p></td>
->>>>>>> 901a7f13
         </tr>
 
 	
@@ -2113,11 +2084,7 @@
     
     <dt class="tag-source">Source:</dt>
     <dd class="tag-source"><ul class="dummy"><li>
-<<<<<<< HEAD
-        <a href="Tileset.js.html">tilemap/Tileset.js</a>, <a href="Tileset.js.html#sunlight-1-line-141">line 141</a>
-=======
         <a href="Tileset.js.html">tilemap/Tileset.js</a>, <a href="Tileset.js.html#sunlight-1-line-88">line 88</a>
->>>>>>> 901a7f13
     </li></ul></dd>
     
 
@@ -2138,45 +2105,14 @@
     
     
     
-    <h5>Returns:</h5>
-    
-            
-<div class="param-desc">
-    <p>True if a tile exists at the given index otherwise false.
-    checkTileIndex: function (index) {</p>
-<pre><code>    return (this.tiles[index]);
-
-}</code></pre>
-</div>
-
-
-
-<dl>
-	<dt>
-		Type
-	</dt>
-	<dd>
-		
-<span class="param-type">boolean</span>
-
-
-	</dd>
-</dl>
-
+    
+    
+</dd>
 
         
-    
-    
-</dd>
-
-        
             
 <dt>
-<<<<<<< HEAD
-    <h4 class="name" id="getTile"><span class="type-signature"></span>getTile<span class="signature">(index)</span><span class="type-signature"> &rarr; {object}</span></h4>
-=======
     <h4 class="name" id="setImage"><span class="type-signature"></span>setImage<span class="signature">(image)</span><span class="type-signature"></span></h4>
->>>>>>> 901a7f13
     
     
 </dt>
@@ -2184,11 +2120,7 @@
     
     
     <div class="description">
-<<<<<<< HEAD
-        <p>Gets a Tile from this set.</p>
-=======
         <p>Adds a reference from this Tileset to an Image stored in the Phaser.Cache.</p>
->>>>>>> 901a7f13
     </div>
     
 
@@ -2270,11 +2202,7 @@
     
     <dt class="tag-source">Source:</dt>
     <dd class="tag-source"><ul class="dummy"><li>
-<<<<<<< HEAD
-        <a href="Tileset.js.html">tilemap/Tileset.js</a>, <a href="Tileset.js.html#sunlight-1-line-88">line 88</a>
-=======
         <a href="Tileset.js.html">tilemap/Tileset.js</a>, <a href="Tileset.js.html#sunlight-1-line-118">line 118</a>
->>>>>>> 901a7f13
     </li></ul></dd>
     
 
@@ -2295,48 +2223,14 @@
     
     
     
-<<<<<<< HEAD
-    <h5>Returns:</h5>
-    
-            
-<div class="param-desc">
-    <p>The tile object.
-    getTile: function (index) {</p>
-<pre><code>    return this.tiles[index];
-
-},</code></pre>
-</div>
-
-
-
-<dl>
-	<dt>
-		Type
-	</dt>
-	<dd>
-		
-<span class="param-type">object</span>
-
-
-	</dd>
-</dl>
-
+    
+    
+</dd>
 
         
-=======
->>>>>>> 901a7f13
-    
-    
-</dd>
-
-        
             
 <dt>
-<<<<<<< HEAD
-    <h4 class="name" id="getTileX"><span class="type-signature"></span>getTileX<span class="signature">(index)</span><span class="type-signature"> &rarr; {object}</span></h4>
-=======
     <h4 class="name" id="setSpacing"><span class="type-signature"></span>setSpacing<span class="signature">(<span class="optional">tileMargin</span>, <span class="optional">tileSpacing</span>)</span><span class="type-signature"></span></h4>
->>>>>>> 901a7f13
     
     
 </dt>
@@ -2344,11 +2238,7 @@
     
     
     <div class="description">
-<<<<<<< HEAD
-        <p>Gets a Tile from this set.</p>
-=======
         <p>Sets tile spacing and margins.</p>
->>>>>>> 901a7f13
     </div>
     
 
@@ -2370,6 +2260,8 @@
 		<th>Type</th>
 
 		
+		<th>Argument</th>
+		
 
 		
 
@@ -2382,28 +2274,66 @@
 
         <tr>
             
-<<<<<<< HEAD
-                <td class="name"><code>index</code></td>
-=======
                 <td class="name"><code>tileMargin</code></td>
->>>>>>> 901a7f13
             
 
             <td class="type">
             
                 
 <span class="param-type">number</span>
-<<<<<<< HEAD
 
 
             
             </td>
 
             
-
-            
-
-            <td class="description last"><p>The index of the tile within the set.</p></td>
+                <td class="attributes">
+                
+                    &lt;optional><br>
+                
+
+                
+
+                
+                </td>
+            
+
+            
+
+            <td class="description last"><p>The margin around the tiles in the sheet.</p></td>
+        </tr>
+
+	
+
+        <tr>
+            
+                <td class="name"><code>tileSpacing</code></td>
+            
+
+            <td class="type">
+            
+                
+<span class="param-type">number</span>
+
+
+            
+            </td>
+
+            
+                <td class="attributes">
+                
+                    &lt;optional><br>
+                
+
+                
+
+                
+                </td>
+            
+
+            
+
+            <td class="description last"><p>The spacing between the tiles in the sheet.</p></td>
         </tr>
 
 	
@@ -2415,14 +2345,11 @@
     
 <dl class="details">
     
-=======
->>>>>>> 901a7f13
-
-    
-
-    
-
-<<<<<<< HEAD
+
+    
+
+    
+
     
 
     
@@ -2438,377 +2365,7 @@
     
     <dt class="tag-source">Source:</dt>
     <dd class="tag-source"><ul class="dummy"><li>
-        <a href="Tileset.js.html">tilemap/Tileset.js</a>, <a href="Tileset.js.html#sunlight-1-line-90">line 90</a>
-    </li></ul></dd>
-    
-
-    
-
-    
-
-    
-</dl>
-
-    
-    
-=======
-            
-                <td class="attributes">
-                
-                    &lt;optional><br>
-                
->>>>>>> 901a7f13
-
-    
-
-    
-    
-    
-    
-    
-    <h5>Returns:</h5>
-    
-            
-<div class="param-desc">
-    <p>The tile object.
-    getTileX: function (index) {</p>
-<pre><code>    return this.tiles[index][0];
-
-<<<<<<< HEAD
-},</code></pre>
-</div>
-
-=======
-            
-
-            <td class="description last"><p>The margin around the tiles in the sheet.</p></td>
-        </tr>
->>>>>>> 901a7f13
-
-
-<<<<<<< HEAD
-<dl>
-	<dt>
-		Type
-	</dt>
-	<dd>
-		
-<span class="param-type">object</span>
-
-
-	</dd>
-</dl>
-=======
-        <tr>
-            
-                <td class="name"><code>tileSpacing</code></td>
-            
-
-            <td class="type">
-            
-                
-<span class="param-type">number</span>
->>>>>>> 901a7f13
-
-
-        
-    
-    
-</dd>
-
-        
-            
-<dt>
-    <h4 class="name" id="getTileY"><span class="type-signature"></span>getTileY<span class="signature">(index)</span><span class="type-signature"> &rarr; {object}</span></h4>
-    
-    
-</dt>
-<dd>
-    
-    
-    <div class="description">
-        <p>Gets a Tile from this set.</p>
-    </div>
-    
-
-    
-    
-    
-    
-    
-        <h5>Parameters:</h5>
-        
-
-<table class="params table table-striped">
-    <thead>
-	<tr>
-		
-		<th>Name</th>
-		
-
-<<<<<<< HEAD
-		<th>Type</th>
-
-		
-
-		
-
-		<th class="last">Description</th>
-	</tr>
-	</thead>
-
-	<tbody>
-	
-
-        <tr>
-            
-                <td class="name"><code>index</code></td>
-            
-
-            <td class="type">
-            
-                
-<span class="param-type">number</span>
-
-
-            
-            </td>
-
-            
-
-            
-
-            <td class="description last"><p>The index of the tile within the set.</p></td>
-        </tr>
-
-	
-	</tbody>
-</table>
-
-    
-    
-    
-<dl class="details">
-    
-
-    
-
-    
-
-    
-
-    
-
-    
-
-    
-
-    
-
-    
-
-    
-    <dt class="tag-source">Source:</dt>
-    <dd class="tag-source"><ul class="dummy"><li>
-        <a href="Tileset.js.html">tilemap/Tileset.js</a>, <a href="Tileset.js.html#sunlight-1-line-92">line 92</a>
-    </li></ul></dd>
-    
-
-    
-
-    
-
-    
-</dl>
-
-    
-    
-
-    
-
-    
-    
-    
-    
-    
-    <h5>Returns:</h5>
-    
-            
-<div class="param-desc">
-    <p>The tile object.
-    getTileY: function (index) {</p>
-<pre><code>    return this.tiles[index][1];
-
-},</code></pre>
-</div>
-
-
-
-<dl>
-	<dt>
-		Type
-	</dt>
-	<dd>
-		
-<span class="param-type">object</span>
-
-
-	</dd>
-</dl>
-
-
-        
-    
-    
-</dd>
-
-        
-            
-<dt>
-    <h4 class="name" id="setSpacing"><span class="type-signature"></span>setSpacing<span class="signature">(<span class="optional">tileMargin</span>, <span class="optional">tileSpacing</span>)</span><span class="type-signature"></span></h4>
-    
-    
-</dt>
-<dd>
-    
-    
-    <div class="description">
-        <p>Sets tile spacing and margins.</p>
-    </div>
-    
-
-    
-    
-    
-    
-    
-        <h5>Parameters:</h5>
-        
-
-<table class="params table table-striped">
-    <thead>
-	<tr>
-		
-		<th>Name</th>
-		
-
-		<th>Type</th>
-
-		
-		<th>Argument</th>
-		
-
-		
-
-		<th class="last">Description</th>
-	</tr>
-	</thead>
-
-	<tbody>
-	
-
-        <tr>
-            
-                <td class="name"><code>tileMargin</code></td>
-            
-
-            <td class="type">
-            
-                
-<span class="param-type">number</span>
-
-
-            
-            </td>
-
-            
-                <td class="attributes">
-                
-                    &lt;optional><br>
-                
-
-                
-
-                
-                </td>
-            
-
-            
-
-            <td class="description last"><p>The margin around the tiles in the sheet.</p></td>
-        </tr>
-
-	
-
-        <tr>
-            
-                <td class="name"><code>tileSpacing</code></td>
-            
-
-            <td class="type">
-            
-                
-<span class="param-type">number</span>
-
-
-            
-            </td>
-
-            
-                <td class="attributes">
-                
-                    &lt;optional><br>
-                
-
-                
-
-                
-                </td>
-            
-
-            
-
-=======
-            
-
->>>>>>> 901a7f13
-            <td class="description last"><p>The spacing between the tiles in the sheet.</p></td>
-        </tr>
-
-	
-	</tbody>
-</table>
-
-    
-    
-    
-<dl class="details">
-    
-
-    
-
-    
-
-    
-
-    
-
-    
-
-    
-
-    
-
-    
-
-    
-    <dt class="tag-source">Source:</dt>
-    <dd class="tag-source"><ul class="dummy"><li>
-<<<<<<< HEAD
-        <a href="Tileset.js.html">tilemap/Tileset.js</a>, <a href="Tileset.js.html#sunlight-1-line-94">line 94</a>
-=======
         <a href="Tileset.js.html">tilemap/Tileset.js</a>, <a href="Tileset.js.html#sunlight-1-line-154">line 154</a>
->>>>>>> 901a7f13
     </li></ul></dd>
     
 
@@ -2859,11 +2416,7 @@
 					
 		<span class="jsdoc-message">
 		Documentation generated by <a href="https://github.com/jsdoc3/jsdoc">JSDoc 3.3.0-dev</a>
-<<<<<<< HEAD
-		on Mon Feb 24 2014 01:12:32 GMT-0000 (GMT) using the <a href="https://github.com/terryweiss/docstrap">DocStrap template</a>.
-=======
 		on Fri Mar 14 2014 06:34:36 GMT-0000 (GMT) using the <a href="https://github.com/terryweiss/docstrap">DocStrap template</a>.
->>>>>>> 901a7f13
 		</span>
 				</footer>
 			</div>
