--- conflicted
+++ resolved
@@ -490,20 +490,6 @@
 					</ul>
 				</li>
 				
-				<li class="dropdown">
-					<a href="global.html" class="dropdown-toggle" data-toggle="dropdown">Global<b
-						class="caret"></b></a>
-
-					<ul class="dropdown-menu ">
-						
-						<li>
-							<a href="global.html#SAT">SAT</a>
-						</li>
-						
-
-					</ul>
-				</li>
-				
 			</ul>
 		</div>
 	</div>
@@ -1762,11 +1748,7 @@
     
     <dt class="tag-source">Source:</dt>
     <dd class="tag-source"><ul class="dummy"><li>
-<<<<<<< HEAD
-        <a href="ArcadePhysics.js.html">physics/arcade/ArcadePhysics.js</a>, <a href="ArcadePhysics.js.html#sunlight-1-line-1199">line 1199</a>
-=======
         <a href="World.js_.html">physics/arcade/World.js</a>, <a href="World.js_.html#sunlight-1-line-1366">line 1366</a>
->>>>>>> 901a7f13
     </li></ul></dd>
     
 
@@ -2080,11 +2062,7 @@
     
     <dt class="tag-source">Source:</dt>
     <dd class="tag-source"><ul class="dummy"><li>
-<<<<<<< HEAD
-        <a href="ArcadePhysics.js.html">physics/arcade/ArcadePhysics.js</a>, <a href="ArcadePhysics.js.html#sunlight-1-line-1228">line 1228</a>
-=======
         <a href="World.js_.html">physics/arcade/World.js</a>, <a href="World.js_.html#sunlight-1-line-1395">line 1395</a>
->>>>>>> 901a7f13
     </li></ul></dd>
     
 
@@ -2431,11 +2409,7 @@
     
     <dt class="tag-source">Source:</dt>
     <dd class="tag-source"><ul class="dummy"><li>
-<<<<<<< HEAD
-        <a href="ArcadePhysics.js.html">physics/arcade/ArcadePhysics.js</a>, <a href="ArcadePhysics.js.html#sunlight-1-line-1258">line 1258</a>
-=======
         <a href="World.js_.html">physics/arcade/World.js</a>, <a href="World.js_.html#sunlight-1-line-1425">line 1425</a>
->>>>>>> 901a7f13
     </li></ul></dd>
     
 
@@ -2672,11 +2646,7 @@
     
     <dt class="tag-source">Source:</dt>
     <dd class="tag-source"><ul class="dummy"><li>
-<<<<<<< HEAD
-        <a href="ArcadePhysics.js.html">physics/arcade/ArcadePhysics.js</a>, <a href="ArcadePhysics.js.html#sunlight-1-line-1180">line 1180</a>
-=======
         <a href="World.js_.html">physics/arcade/World.js</a>, <a href="World.js_.html#sunlight-1-line-1347">line 1347</a>
->>>>>>> 901a7f13
     </li></ul></dd>
     
 
@@ -2842,11 +2812,7 @@
     
     <dt class="tag-source">Source:</dt>
     <dd class="tag-source"><ul class="dummy"><li>
-<<<<<<< HEAD
-        <a href="ArcadePhysics.js.html">physics/arcade/ArcadePhysics.js</a>, <a href="ArcadePhysics.js.html#sunlight-1-line-1346">line 1346</a>
-=======
         <a href="World.js_.html">physics/arcade/World.js</a>, <a href="World.js_.html#sunlight-1-line-1513">line 1513</a>
->>>>>>> 901a7f13
     </li></ul></dd>
     
 
@@ -3030,11 +2996,7 @@
     
     <dt class="tag-source">Source:</dt>
     <dd class="tag-source"><ul class="dummy"><li>
-<<<<<<< HEAD
-        <a href="ArcadePhysics.js.html">physics/arcade/ArcadePhysics.js</a>, <a href="ArcadePhysics.js.html#sunlight-1-line-1381">line 1381</a>
-=======
         <a href="World.js_.html">physics/arcade/World.js</a>, <a href="World.js_.html#sunlight-1-line-1548">line 1548</a>
->>>>>>> 901a7f13
     </li></ul></dd>
     
 
@@ -3221,11 +3183,7 @@
     
     <dt class="tag-source">Source:</dt>
     <dd class="tag-source"><ul class="dummy"><li>
-<<<<<<< HEAD
-        <a href="ArcadePhysics.js.html">physics/arcade/ArcadePhysics.js</a>, <a href="ArcadePhysics.js.html#sunlight-1-line-1363">line 1363</a>
-=======
         <a href="World.js_.html">physics/arcade/World.js</a>, <a href="World.js_.html#sunlight-1-line-1530">line 1530</a>
->>>>>>> 901a7f13
     </li></ul></dd>
     
 
@@ -4314,11 +4272,7 @@
     
     <dt class="tag-source">Source:</dt>
     <dd class="tag-source"><ul class="dummy"><li>
-<<<<<<< HEAD
-        <a href="ArcadePhysics.js.html">physics/arcade/ArcadePhysics.js</a>, <a href="ArcadePhysics.js.html#sunlight-1-line-1288">line 1288</a>
-=======
         <a href="World.js_.html">physics/arcade/World.js</a>, <a href="World.js_.html#sunlight-1-line-1492">line 1492</a>
->>>>>>> 901a7f13
     </li></ul></dd>
     
 
@@ -4507,11 +4461,7 @@
     
     <dt class="tag-source">Source:</dt>
     <dd class="tag-source"><ul class="dummy"><li>
-<<<<<<< HEAD
-        <a href="ArcadePhysics.js.html">physics/arcade/ArcadePhysics.js</a>, <a href="ArcadePhysics.js.html#sunlight-1-line-1325">line 1325</a>
-=======
         <a href="World.js_.html">physics/arcade/World.js</a>, <a href="World.js_.html#sunlight-1-line-1472">line 1472</a>
->>>>>>> 901a7f13
     </li></ul></dd>
     
 
@@ -4833,11 +4783,7 @@
     
     <dt class="tag-source">Source:</dt>
     <dd class="tag-source"><ul class="dummy"><li>
-<<<<<<< HEAD
-        <a href="ArcadePhysics.js.html">physics/arcade/ArcadePhysics.js</a>, <a href="ArcadePhysics.js.html#sunlight-1-line-1305">line 1305</a>
-=======
         <a href="World.js_.html">physics/arcade/World.js</a>, <a href="World.js_.html#sunlight-1-line-224">line 224</a>
->>>>>>> 901a7f13
     </li></ul></dd>
     
 
@@ -5089,11 +5035,7 @@
     
     <dt class="tag-source">Source:</dt>
     <dd class="tag-source"><ul class="dummy"><li>
-<<<<<<< HEAD
-        <a href="ArcadePhysics.js.html">physics/arcade/ArcadePhysics.js</a>, <a href="ArcadePhysics.js.html#sunlight-1-line-802">line 802</a>
-=======
         <a href="World.js_.html">physics/arcade/World.js</a>, <a href="World.js_.html#sunlight-1-line-1203">line 1203</a>
->>>>>>> 901a7f13
     </li></ul></dd>
     
 
@@ -5369,11 +5311,7 @@
     
     <dt class="tag-source">Source:</dt>
     <dd class="tag-source"><ul class="dummy"><li>
-<<<<<<< HEAD
-        <a href="ArcadePhysics.js.html">physics/arcade/ArcadePhysics.js</a>, <a href="ArcadePhysics.js.html#sunlight-1-line-1036">line 1036</a>
-=======
         <a href="World.js_.html">physics/arcade/World.js</a>, <a href="World.js_.html#sunlight-1-line-1238">line 1238</a>
->>>>>>> 901a7f13
     </li></ul></dd>
     
 
@@ -5683,11 +5621,7 @@
     
     <dt class="tag-source">Source:</dt>
     <dd class="tag-source"><ul class="dummy"><li>
-<<<<<<< HEAD
-        <a href="ArcadePhysics.js.html">physics/arcade/ArcadePhysics.js</a>, <a href="ArcadePhysics.js.html#sunlight-1-line-1071">line 1071</a>
-=======
         <a href="World.js_.html">physics/arcade/World.js</a>, <a href="World.js_.html#sunlight-1-line-1273">line 1273</a>
->>>>>>> 901a7f13
     </li></ul></dd>
     
 
@@ -6012,11 +5946,7 @@
     
     <dt class="tag-source">Source:</dt>
     <dd class="tag-source"><ul class="dummy"><li>
-<<<<<<< HEAD
-        <a href="ArcadePhysics.js.html">physics/arcade/ArcadePhysics.js</a>, <a href="ArcadePhysics.js.html#sunlight-1-line-1106">line 1106</a>
-=======
         <a href="World.js_.html">physics/arcade/World.js</a>, <a href="World.js_.html#sunlight-1-line-318">line 318</a>
->>>>>>> 901a7f13
     </li></ul></dd>
     
 
@@ -6482,11 +6412,7 @@
     
     <dt class="tag-source">Source:</dt>
     <dd class="tag-source"><ul class="dummy"><li>
-<<<<<<< HEAD
-        <a href="ArcadePhysics.js.html">physics/arcade/ArcadePhysics.js</a>, <a href="ArcadePhysics.js.html#sunlight-1-line-983">line 983</a>
-=======
         <a href="World.js_.html">physics/arcade/World.js</a>, <a href="World.js_.html#sunlight-1-line-1171">line 1171</a>
->>>>>>> 901a7f13
     </li></ul></dd>
     
 
@@ -6872,11 +6798,7 @@
     
     <dt class="tag-source">Source:</dt>
     <dd class="tag-source"><ul class="dummy"><li>
-<<<<<<< HEAD
-        <a href="ArcadePhysics.js.html">physics/arcade/ArcadePhysics.js</a>, <a href="ArcadePhysics.js.html#sunlight-1-line-762">line 762</a>
-=======
         <a href="World.js_.html">physics/arcade/World.js</a>, <a href="World.js_.html#sunlight-1-line-668">line 668</a>
->>>>>>> 901a7f13
     </li></ul></dd>
     
 
@@ -7040,9 +6962,6 @@
     
     <dt class="tag-source">Source:</dt>
     <dd class="tag-source"><ul class="dummy"><li>
-<<<<<<< HEAD
-        <a href="ArcadePhysics.js.html">physics/arcade/ArcadePhysics.js</a>, <a href="ArcadePhysics.js.html#sunlight-1-line-862">line 862</a>
-=======
         <a href="World.js_.html">physics/arcade/World.js</a>, <a href="World.js_.html#sunlight-1-line-942">line 942</a>
     </li></ul></dd>
     
@@ -7231,7 +7150,6 @@
     <dt class="tag-source">Source:</dt>
     <dd class="tag-source"><ul class="dummy"><li>
         <a href="World.js_.html">physics/arcade/World.js</a>, <a href="World.js_.html#sunlight-1-line-703">line 703</a>
->>>>>>> 901a7f13
     </li></ul></dd>
     
 
@@ -7935,11 +7853,7 @@
     
     <dt class="tag-source">Source:</dt>
     <dd class="tag-source"><ul class="dummy"><li>
-<<<<<<< HEAD
-        <a href="ArcadePhysics.js.html">physics/arcade/ArcadePhysics.js</a>, <a href="ArcadePhysics.js.html#sunlight-1-line-829">line 829</a>
-=======
         <a href="World.js_.html">physics/arcade/World.js</a>, <a href="World.js_.html#sunlight-1-line-1089">line 1089</a>
->>>>>>> 901a7f13
     </li></ul></dd>
     
 
@@ -8363,11 +8277,7 @@
     
     <dt class="tag-source">Source:</dt>
     <dd class="tag-source"><ul class="dummy"><li>
-<<<<<<< HEAD
-        <a href="ArcadePhysics.js.html">physics/arcade/ArcadePhysics.js</a>, <a href="ArcadePhysics.js.html#sunlight-1-line-1142">line 1142</a>
-=======
         <a href="World.js_.html">physics/arcade/World.js</a>, <a href="World.js_.html#sunlight-1-line-1309">line 1309</a>
->>>>>>> 901a7f13
     </li></ul></dd>
     
 
@@ -8606,11 +8516,7 @@
     
     <dt class="tag-source">Source:</dt>
     <dd class="tag-source"><ul class="dummy"><li>
-<<<<<<< HEAD
-        <a href="ArcadePhysics.js.html">physics/arcade/ArcadePhysics.js</a>, <a href="ArcadePhysics.js.html#sunlight-1-line-1161">line 1161</a>
-=======
         <a href="World.js_.html">physics/arcade/World.js</a>, <a href="World.js_.html#sunlight-1-line-1328">line 1328</a>
->>>>>>> 901a7f13
     </li></ul></dd>
     
 
@@ -8686,11 +8592,7 @@
 					
 		<span class="jsdoc-message">
 		Documentation generated by <a href="https://github.com/jsdoc3/jsdoc">JSDoc 3.3.0-dev</a>
-<<<<<<< HEAD
-		on Mon Feb 24 2014 01:12:29 GMT-0000 (GMT) using the <a href="https://github.com/terryweiss/docstrap">DocStrap template</a>.
-=======
 		on Fri Mar 14 2014 06:34:27 GMT-0000 (GMT) using the <a href="https://github.com/terryweiss/docstrap">DocStrap template</a>.
->>>>>>> 901a7f13
 		</span>
 				</footer>
 			</div>
