--- conflicted
+++ resolved
@@ -33,10 +33,6 @@
 * PathFollower.start has been renamed to `startFollow`, but PathFollower.setPath was still using `PathFollower.start` (thanks @samid737)
 * BaseSoundManager.rate and BaseSoundManager.detune would incorrectly called `setRate` on its sounds, instead of `calculateRate`.
 * The Gamepad Axis `getValue` method now correctly applies the threshold and zeroes out the returned value.
-<<<<<<< HEAD
-* Tween.Restart handles removed tweens properly and readds them back into the
-active queue for the TweenManager
-=======
 * The HueToComponent module was not correctly exporting itself. Fix #3482 (thanks @jdotrjs)
 * Matter.World was using `setZ` instead of `setDepth` for the Debug Graphics Layer, causing it to appear behind objects in some display lists.
 * Game.destroy now checks to see if the `renderer` exists before calling destroy on it. Fix #3498 (thanks @Huararanga)
@@ -50,7 +46,7 @@
 * StaticTilemapLayer now uses the ComputedSize component, which stops it breaking if you call `setDisplaySize` (thanks Babsobar)
 * CanvasPool.first always returned `null`, and now returns the first available Canvas. Fix #3520 (thanks @mchiasson)
 * When starting a new Scene with an optional `data` argument it wouldn't get passed through if the Scene was not yet available (i.e. the game had not fully booted). The data is now passed to the Scene `init` method and stored in the Scene Settings data property. Fix #3363 (thanks @pixelhijack)
->>>>>>> a867add3
+* Tween.Restart handles removed tweens properly and readds them back into the active queue for the TweenManager (thanks @wtravO)
 
 ### Updates
 
