--- conflicted
+++ resolved
@@ -254,11 +254,7 @@
 
 My thanks to the following for helping with the Phaser 3 Examples, Docs and TypeScript definitions, either by reporting errors, fixing them or helping author the docs:
 
-<<<<<<< HEAD
-@SBCGames @rgk @rook2pawn @robbintt @bguyl @halilcakarr @PhaserEditor2D @Edwin222 @tfelix @Yudikubota @hexus @guzmonne @ampled @thanh-taro @dcbriccetti @Dreaded-Gnu @padme-amidala @rootasjey @ampled @thejonanshow @polarstoat @jdjoshuadavison @alexeymolchan @samme @PBird @kid-wumeng
-=======
-@SBCGames @rgk @rook2pawn @robbintt @bguyl @halilcakarr @PhaserEditor2D @Edwin222 @tfelix @Yudikubota @hexus @guzmonne @ampled @thanh-taro @dcbriccetti @Dreaded-Gnu @padme-amidala @rootasjey @ampled @thejonanshow @polarstoat @jdjoshuadavison @alexeymolchan @samme @PBird @spontoreau @hypertrifle
->>>>>>> 0a4fc5b0
+@SBCGames @rgk @rook2pawn @robbintt @bguyl @halilcakarr @PhaserEditor2D @Edwin222 @tfelix @Yudikubota @hexus @guzmonne @ampled @thanh-taro @dcbriccetti @Dreaded-Gnu @padme-amidala @rootasjey @ampled @thejonanshow @polarstoat @jdjoshuadavison @alexeymolchan @samme @PBird @spontoreau @hypertrifle @kid-wumeng
 
 Thanks to @khaleb85 for fixing the super-annoying lag on the API Docs pages when it hung the browser while indexing the search field.
 
