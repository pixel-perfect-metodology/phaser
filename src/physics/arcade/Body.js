/**
* @author       Richard Davey <rich@photonstorm.com>
* @copyright    2014 Photon Storm Ltd.
* @license      {@link https://github.com/photonstorm/phaser/blob/master/license.txt|MIT License}
*/

/**
* The Physics Body is linked to a single Sprite. All physics operations should be performed against the body rather than
* the Sprite itself. For example you can set the velocity, acceleration, bounce values etc all on the Body.
*
* @class Phaser.Physics.Arcade.Body
* @classdesc Arcade Physics Body Constructor
* @constructor
* @param {Phaser.Sprite} sprite - The Sprite object this physics body belongs to.
*/
Phaser.Physics.Arcade.Body = function (sprite) {

    /**
    * @property {Phaser.Sprite} sprite - Reference to the parent Sprite.
    */
    this.sprite = sprite;

    /**
    * @property {Phaser.Game} game - Local reference to game.
    */
    this.game = sprite.game;

    /**
    * @property {number} type - The type of physics system this body belongs to.
    */
    this.type = Phaser.Physics.ARCADE;

    /**
    * @property {Phaser.Point} offset - The offset of the Physics Body from the Sprite x/y position.
    */
    this.offset = new Phaser.Point();

    if (sprite.anchor.x !== 0)
    {
        this.offset.x = (sprite.anchor.x * sprite.width);
    }

    if (sprite.anchor.y !== 0)
    {
        this.offset.y = (sprite.anchor.y * sprite.height);
    }

    /**
    * @property {Phaser.Point} position - The position of the physics body.
    * @readonly
    */
    this.position = new Phaser.Point(sprite.x, sprite.y);

    /**
    * @property {Phaser.Point} prev - The previous position of the physics body.
    * @readonly
    */
    this.prev = new Phaser.Point(this.position.x, this.position.y);

    /**
    * @property {boolean} allowRotation - Allow this Body to be rotated? (via angularVelocity, etc)
    * @default
    */
    this.allowRotation = true;

    /**
    * @property {number} rotation - The amount the Body is rotated.
    */
    this.rotation = sprite.rotation;

    /**
    * @property {number} preRotation - The previous rotation of the physics body.
    * @readonly
    */
    this.preRotation = sprite.rotation;

    /**
    * @property {number} sourceWidth - The un-scaled original size.
    * @readonly
    */
    this.sourceWidth = sprite.texture.frame.width;

    /**
    * @property {number} sourceHeight - The un-scaled original size.
    * @readonly
    */
    this.sourceHeight = sprite.texture.frame.height;

    /**
    * @property {number} width - The calculated width of the physics body.
    */
    this.width = sprite.width;

    /**
    * @property .numInternal ID cache
    */
    this.height = sprite.height;

    /**
    * @property {number} halfWidth - The calculated width / 2 of the physics body.
    */
    this.halfWidth = Math.abs(sprite.width / 2);

    /**
    * @property {number} halfHeight - The calculated height / 2 of the physics body.
    */
    this.halfHeight = Math.abs(sprite.height / 2);

    /**
    * @property {Phaser.Point} center - The center coordinate of the Physics Body.
    */
    this.center = new Phaser.Point(sprite.x + this.halfWidth, sprite.y + this.halfHeight);

    /**
    * @property {number} _sx - Internal cache var.
    * @private
    */
    this._sx = sprite.scale.x;

    /**
    * @property {number} _sy - Internal cache var.
    * @private
    */
    this._sy = sprite.scale.y;

    /**
    * @property {Phaser.Point} velocity - The velocity in pixels per second sq. of the Body.
    */
    this.velocity = new Phaser.Point();

    /**
    * @property {Phaser.Point} newVelocity - New velocity.
    * @readonly
    */
    this.newVelocity = new Phaser.Point(0, 0);

    /**
    * @property {Phaser.Point} acceleration - The velocity in pixels per second sq. of the Body.
    */
    this.acceleration = new Phaser.Point();

    /**
    * @property {Phaser.Point} drag - The drag applied to the motion of the Body.
    */
    this.drag = new Phaser.Point();

    /**
    * @property {boolean} allowGravity - Allow this Body to be influenced by gravity? Either world or local.
    * @default
    */
    this.allowGravity = true;

    /**
    * @property {Phaser.Point} gravity - A local gravity applied to this Body. If non-zero this over rides any world gravity, unless Body.allowGravity is set to false.
    */
    this.gravity = new Phaser.Point(0, 0);

    /**
    * @property {Phaser.Point} bounce - The elasticitiy of the Body when colliding. bounce.x/y = 1 means full rebound, bounce.x/y = 0.5 means 50% rebound velocity.
    */
    this.bounce = new Phaser.Point();

    /**
    * @property {Phaser.Point} maxVelocity - The maximum velocity in pixels per second sq. that the Body can reach.
    * @default
    */
    this.maxVelocity = new Phaser.Point(10000, 10000);

    /**
    * @property {number} angularVelocity - The angular velocity in pixels per second sq. of the Body.
    * @default
    */
    this.angularVelocity = 0;

    /**
    * @property {number} angularAcceleration - The angular acceleration in pixels per second sq. of the Body.
    * @default
    */
    this.angularAcceleration = 0;

    /**
    * @property {number} angularDrag - The angular drag applied to the rotation of the Body.
    * @default
    */
    this.angularDrag = 0;

    /**
    * @property {number} maxAngular - The maximum angular velocity in pixels per second sq. that the Body can reach.
    * @default
    */
    this.maxAngular = 1000;

    /**
    * @property {number} mass - The mass of the Body.
    * @default
    */
    this.mass = 1;

    /**
    * @property {number} angle - The angle of the Body in radians as calculated by its velocity, rather than its visual angle.
    * @readonly
    */
    this.angle = 0;

    /**
    * @property {number} speed - The speed of the Body as calculated by its velocity.
    * @readonly
    */
    this.speed = 0;

    /**
    * @property {boolean} skipQuadTree - If the Body is an irregular shape you can set this to true to avoid it being added to any QuadTrees.
    * @default
    */
    this.skipQuadTree = false;

    /**
    * @property {number} facing - A const reference to the direction the Body is traveling or facing.
    * @default
    */
    this.facing = Phaser.NONE;

    /**
    * @property {boolean} immovable - An immovable Body will not receive any impacts from other bodies.
    * @default
    */
    this.immovable = false;

    /**
    * If you have a Body that is being moved around the world via a tween or a Group motion, but its local x/y position never
    * actually changes, then you should set Body.moves = false. Otherwise it will most likely fly off the screen.
    * If you want the physics system to move the body around, then set moves to true.
    * @property {boolean} moves - Set to true to allow the Physics system to move this Body, other false to move it manually.
    * @default
    */
    this.moves = true;

    /**
    * This flag allows you to disable the custom x separation that takes place by Physics.Arcade.separate.
    * Used in combination with your own collision processHandler you can create whatever type of collision response you need.
    * @property {boolean} customSeparateX - Use a custom separation system or the built-in one?
    * @default
    */
    this.customSeparateX = false;

    /**
    * This flag allows you to disable the custom y separation that takes place by Physics.Arcade.separate.
    * Used in combination with your own collision processHandler you can create whatever type of collision response you need.
    * @property {boolean} customSeparateY - Use a custom separation system or the built-in one?
    * @default
    */
    this.customSeparateY = false;

    /**
    * When this body collides with another, the amount of overlap is stored here.
    * @property {number} overlapX - The amount of horizontal overlap during the collision.
    */
    this.overlapX = 0;

    /**
    * When this body collides with another, the amount of overlap is stored here.
    * @property {number} overlapY - The amount of vertical overlap during the collision.
    */
    this.overlapY = 0;

    /**
    * If a body is overlapping with another body, but neither of them are moving (maybe they spawned on-top of each other?) this is set to true.
    * @property {boolean} embedded - Body embed value.
    */
    this.embedded = false;

    /**
    * A Body can be set to collide against the World bounds automatically and rebound back into the World if this is set to true. Otherwise it will leave the World.
    * @property {boolean} collideWorldBounds - Should the Body collide with the World bounds?
    */
    this.collideWorldBounds = false;

    /**
    * Set the checkCollision properties to control which directions collision is processed for this Body.
    * For example checkCollision.up = false means it won't collide when the collision happened while moving up.
    * @property {object} checkCollision - An object containing allowed collision.
    */
    this.checkCollision = { none: false, any: true, up: true, down: true, left: true, right: true };

    /**
    * This object is populated with boolean values when the Body collides with another.
    * touching.up = true means the collision happened to the top of this Body for example.
    * @property {object} touching - An object containing touching results.
    */
    this.touching = { none: true, up: false, down: false, left: false, right: false };

    /**
    * This object is populated with previous touching values from the bodies previous collision.
    * @property {object} wasTouching - An object containing previous touching results.
    */
    this.wasTouching = { none: true, up: false, down: false, left: false, right: false };

    /**
    * This object is populated with boolean values when the Body collides with the World bounds or a Tile.
    * For example if blocked.up is true then the Body cannot move up.
    * @property {object} blocked - An object containing on which faces this Body is blocked from moving, if any.
    */
    this.blocked = { up: false, down: false, left: false, right: false };

    /**
    * If this is an especially small or fast moving object then it can sometimes skip over tilemap collisions if it moves through a tile in a step.
    * Set this padding value to add extra padding to its bounds. tilePadding.x applied to its width, y to its height.
    * @property {Phaser.Point} tilePadding - Extra padding to be added to this sprites dimensions when checking for tile collision.
    */
    this.tilePadding = new Phaser.Point();

};

Phaser.Physics.Arcade.Body.prototype = {

    /**
    * Internal method.
    *
    * @method Phaser.Physics.Arcade#updateBounds
    * @protected
    */
    updateBounds: function (scaleX, scaleY) {

        if (scaleX != this._sx || scaleY != this._sy)
        {
            this.width = this.sourceWidth * scaleX;
            this.height = this.sourceHeight * scaleY;
            this.halfWidth = Math.floor(this.width / 2);
            this.halfHeight = Math.floor(this.height / 2);
            this._sx = scaleX;
            this._sy = scaleY;
            this.center.setTo(this.x + this.halfWidth, this.y + this.halfHeight);
        }

    },

    /**
    * Internal method.
    *
    * @method Phaser.Physics.Arcade#preUpdate
    * @protected
    */
    preUpdate: function () {

        //  Store and reset collision flags
        this.wasTouching.none = this.touching.none;
        this.wasTouching.up = this.touching.up;
        this.wasTouching.down = this.touching.down;
        this.wasTouching.left = this.touching.left;
        this.wasTouching.right = this.touching.right;

        this.touching.none = true;
        this.touching.up = false;
        this.touching.down = false;
        this.touching.left = false;
        this.touching.right = false;

        this.embedded = false;

        this.blocked.up = false;
        this.blocked.down = false;
        this.blocked.left = false;
        this.blocked.right = false;

        if (this.moves)
        {
            this.game.physics.arcade.updateMotion(this);

            this.newVelocity.set(this.velocity.x * this.game.time.physicsElapsed, this.velocity.y * this.game.time.physicsElapsed);

            this.position.x += this.newVelocity.x;
            this.position.y += this.newVelocity.y;

            if (this.position.x !== this.prev.x || this.position.y !== this.prev.y)
            {
                this.speed = Math.sqrt(this.velocity.x * this.velocity.x + this.velocity.y * this.velocity.y);
                this.angle = Math.atan2(this.velocity.y, this.velocity.x);
            }

            //  Now the State update will throw collision checks at the Body
            //  And finally we'll integrate the new position back to the Sprite in postUpdate

            if (this.collideWorldBounds)
            {
                this.checkWorldBounds();
            }
        }
        else
        {
            //  If the body doesn't move (i.e. is in a moving Group) then we need its position
            this.position.x = (this.sprite.world.x - (this.sprite.anchor.x * this.width)) + this.offset.x;
            this.position.y = (this.sprite.world.y - (this.sprite.anchor.y * this.height)) + this.offset.y;
        }

    },

    /**
    * Internal method.
    *
    * @method Phaser.Physics.Arcade#postUpdate
    * @protected
    */
    postUpdate: function () {

        if (this.deltaX() < 0)
        {
            this.facing = Phaser.LEFT;
        }
        else if (this.deltaX() > 0)
        {
            this.facing = Phaser.RIGHT;
        }

        if (this.deltaY() < 0)
        {
            this.facing = Phaser.UP;
        }
        else if (this.deltaY() > 0)
        {
            this.facing = Phaser.DOWN;
        }

        if (this.moves)
        {
            this.sprite.x = this.position.x + this.offset.x;
            this.sprite.y = this.position.y + this.offset.y;
        }

<<<<<<< HEAD
            if (this.speed > 0 || !this.velocity.isZero())
            {
                this.velocity.x = Math.cos(this.angle) * this.speed;
                this.velocity.y = Math.sin(this.angle) * this.speed;
=======
        this.center.setTo(this.x + this.halfWidth, this.y + this.halfHeight);
>>>>>>> 901a7f13

        if (this.allowRotation)
        {
            this.sprite.angle += this.deltaZ();
        }

        this.prev.set(this.position.x, this.position.y);
        this.preRotation = this.rotation;

    },

    /**
    * Internal method.
    *
    * @method Phaser.Physics.Arcade#checkWorldBounds
    * @protected
    */
    checkWorldBounds: function () {

        if (this.x < this.game.world.bounds.x)
        {
            this.x = this.game.world.bounds.x;
            this.velocity.x *= -this.bounce.x;
            this.blocked.left = true;
        }
        else if (this.right > this.game.world.bounds.right)
        {
            this.x = this.game.world.bounds.right - this.width;
            this.velocity.x *= -this.bounce.x;
            this.blocked.right = true;
        }

        if (this.y < this.game.world.bounds.y)
        {
            this.y = this.game.world.bounds.y;
            this.velocity.y *= -this.bounce.y;
            this.blocked.up = true;
        }
        else if (this.bottom > this.game.world.bounds.bottom)
        {
            this.y = this.game.world.bounds.bottom - this.height;
            this.velocity.y *= -this.bounce.y;
            this.blocked.down = true;
        }

    },

    /**
    * You can modify the size of the physics Body to be any dimension you need.
    * So it could be smaller or larger than the parent Sprite. You can also control the x and y offset, which
    * is the position of the Body relative to the top-left of the Sprite.
    *
    * @method Phaser.Physics.Arcade#setSize
    * @param {number} width - The width of the Body.
    * @param {number} height - The height of the Body.
    * @param {number} offsetX - The X offset of the Body from the Sprite position.
    * @param {number} offsetY - The Y offset of the Body from the Sprite position.
    */
    setSize: function (width, height, offsetX, offsetY) {

        offsetX = offsetX || this.offset.x;
        offsetY = offsetY || this.offset.y;

        this.sourceWidth = width;
        this.sourceHeight = height;
        this.width = this.sourceWidth * this._sx;
        this.height = this.sourceHeight * this._sy;
        this.halfWidth = Math.floor(this.width / 2);
        this.halfHeight = Math.floor(this.height / 2);
        this.offset.setTo(offsetX, offsetY);

        this.center.setTo(this.x + this.halfWidth, this.y + this.halfHeight);

    },

    /**
    * Resets all Body values (velocity, acceleration, rotation, etc)
    *
    * @method Phaser.Physics.Arcade#reset
    * @param {number} x - The new x position of the Body.
    * @param {number} y - The new x position of the Body.
    */
    reset: function (x, y) {

        this.velocity.setTo(0, 0);
        this.acceleration.setTo(0, 0);

        this.angularVelocity = 0;
        this.angularAcceleration = 0;

        this.position.set(x, y);
        this.prev.set(x, y);
        this.rotation = this.sprite.rotation;
        this.preRotation = this.rotation;
        
        this.center.setTo(this.x + this.halfWidth, this.y + this.halfHeight);

    },

    /**
    * Returns true if the bottom of this Body is in contact with either the world bounds or a tile.
    *
    * @method Phaser.Physics.Arcade.Body#onFloor
    * @return {boolean} True if in contact with either the world bounds or a tile.
    */
    onFloor: function () {
        return this.blocked.down;
    },

    /**
    * Returns true if either side of this Body is in contact with either the world bounds or a tile.
    *
    * @method Phaser.Physics.Arcade.Body#onWall
    * @return {boolean} True if in contact with either the world bounds or a tile.
    */
<<<<<<< HEAD
    give: function (body, response) {

        this.add(response.overlapV);

        if (this.rebound)
        {
            this.processRebound(body, response.overlapN);
            this.reboundCheck(true, true, false);
            body.reboundCheck(true, true, false);
        }

=======
    onWall: function () {
        return (this.blocked.left || this.blocked.right);
>>>>>>> 901a7f13
    },

    /**
    * Returns the absolute delta x value.
    *
    * @method Phaser.Physics.Arcade.Body#deltaAbsX
    * @return {number} The absolute delta value.
    */
<<<<<<< HEAD
    take: function (body, response) {

        this.sub(response.overlapV);

        if (this.rebound)
        {
            this.processRebound(body, response.overlapN);
            this.reboundCheck(true, true, false);
            body.reboundCheck(true, true, false);
        }

=======
    deltaAbsX: function () {
        return (this.deltaX() > 0 ? this.deltaX() : -this.deltaX());
>>>>>>> 901a7f13
    },

    /**
    * Returns the absolute delta y value.
    *
    * @method Phaser.Physics.Arcade.Body#deltaAbsY
    * @return {number} The absolute delta value.
    */
    deltaAbsY: function () {
        return (this.deltaY() > 0 ? this.deltaY() : -this.deltaY());
    },

    /**
<<<<<<< HEAD
    * Exchange velocity with the given Body.
    *
    * @method Phaser.Physics.Arcade.Body#exchange
    * @protected
    * @param {Phaser.Physics.Arcade.Body} body - The Body that collided.
    */
    exchange: function (body) {

        if (this.mass === body.mass && this.speed > 0 && body.speed > 0)
        {
            //  A direct velocity exchange (as they are both moving and have the same mass)
            this._dx = body.velocity.x;
            this._dy = body.velocity.y;

            body.velocity.x = this.velocity.x * body.bounce.x;
            body.velocity.y = this.velocity.y * body.bounce.x;

            this.velocity.x = this._dx * this.bounce.x;
            this.velocity.y = this._dy * this.bounce.y;
        }
        else
        {
            var nv1 = Math.sqrt((body.velocity.x * body.velocity.x * body.mass) / this.mass) * ((body.velocity.x > 0) ? 1 : -1);
            var nv2 = Math.sqrt((this.velocity.x * this.velocity.x * this.mass) / body.mass) * ((this.velocity.x > 0) ? 1 : -1);
            var average = (nv1 + nv2) * 0.5;
            nv1 -= average;
            nv2 -= average;

            this.velocity.x = nv1;
            body.velocity.x = nv2;

            nv1 = Math.sqrt((body.velocity.y * body.velocity.y * body.mass) / this.mass) * ((body.velocity.y > 0) ? 1 : -1);
            nv2 = Math.sqrt((this.velocity.y * this.velocity.y * this.mass) / body.mass) * ((this.velocity.y > 0) ? 1 : -1);
            average = (nv1 + nv2) * 0.5;
            nv1 -= average;
            nv2 -= average;

            this.velocity.y = nv1;
            body.velocity.y = nv2;
        }

        //  update speed / angle?

    },

    /**
    * Rebound the velocity of this Body.
    *
    * @method Phaser.Physics.Arcade.Body#processRebound
    * @protected
    * @param {Phaser.Physics.Arcade.Body} body - The Body that collided.
    */
    processRebound: function (body, overlapN) {

        //  Don't rebound again if they've already rebounded in this frame
        if (!(this._vx <= 0 && this.velocity.x > 0) && !(this._vx >= 0 && this.velocity.x < 0))
        {
            if (overlapN.x != 0)
            {
                this.velocity.x = body.velocity.x - this.velocity.x * this.bounce.x;
            }
        }

        if (!(this._vy <= 0 && this.velocity.y > 0) && !(this._vy >= 0 && this.velocity.y < 0))
        {
            if (overlapN.y != 0)
            {
                this.velocity.y = body.velocity.y - this.velocity.y * this.bounce.y;
            }
        }

        this.angle = Math.atan2(this.velocity.y, this.velocity.x);

        this.reboundCheck(true, true, false);

    },

    /**
    * Checks for an overlap between this Body and the given Body.
    *
    * @method Phaser.Physics.Arcade.Body#overlap
    * @param {Phaser.Physics.Arcade.Body} body - The Body that is being checked against this Body.
    * @param {SAT.Response} response - SAT Response handler.
    * @return {boolean} True if the two bodies overlap, otherwise false.
    */
    overlap: function (body, response) {

        var result = false;

        if ((this.type === Phaser.Physics.Arcade.RECT || this.type === Phaser.Physics.Arcade.POLYGON) && (body.type === Phaser.Physics.Arcade.RECT || body.type === Phaser.Physics.Arcade.POLYGON))
        {
            result = SAT.testPolygonPolygon(this.polygon, body.polygon, response);
        }
        else if (this.type === Phaser.Physics.Arcade.CIRCLE && body.type === Phaser.Physics.Arcade.CIRCLE)
        {
            result = SAT.testCircleCircle(this.shape, body.shape, response);
        }
        else if ((this.type === Phaser.Physics.Arcade.RECT || this.type === Phaser.Physics.Arcade.POLYGON) && body.type === Phaser.Physics.Arcade.CIRCLE)
        {
            result = SAT.testPolygonCircle(this.polygon, body.shape, response);
        }
        else if (this.type === Phaser.Physics.Arcade.CIRCLE && (body.type === Phaser.Physics.Arcade.RECT || body.type === Phaser.Physics.Arcade.POLYGON))
        {
            result = SAT.testCirclePolygon(this.shape, body.polygon, response);
        }

        if (!result)
        {
            this.removeContact(body);
        }

        return result;

    },

    /**
    * Checks if this Body is already in contact with the given Body.
    *
    * @method Phaser.Physics.Arcade.Body#inContact
    * @param {Phaser.Physics.Arcade.Body} body - The Body to be checked.
    * @return {boolean} True if the given Body is already in contact with this Body.
    */
    inContact: function (body) {

        return (this.contacts.indexOf(body) != -1);

    },

    /**
    * Adds the given Body to the contact list of this Body. Also adds this Body to the contact list of the given Body.
    *
    * @method Phaser.Physics.Arcade.Body#addContact
    * @param {Phaser.Physics.Arcade.Body} body - The Body to be added.
    * @return {boolean} True if the given Body was added to this contact list, false if already on it.
    */
    addContact: function (body) {

        if (this.inContact(body))
        {
            return false;
        }

        this.contacts.push(body);

        this.sprite.events.onBeginContact.dispatch(this.sprite, body.sprite, this, body);

        body.addContact(this);

        return true;

    },

    /**
    * Removes the given Body from the contact list of this Body. Also removes this Body from the contact list of the given Body.
    *
    * @method Phaser.Physics.Arcade.Body#removeContact
    * @param {Phaser.Physics.Arcade.Body} body - The Body to be removed.
    * @return {boolean} True if the given Body was removed from this contact list, false if wasn't on it.
    */
    removeContact: function (body) {

        if (!this.inContact(body))
        {
            return false;
        }

        this.contacts.splice(this.contacts.indexOf(body), 1);

        this.sprite.events.onEndContact.dispatch(this.sprite, body.sprite, this, body);

        body.removeContact(this);

        return true;

    },

    /**
    * This separates this Body from the given Body unless a customSeparateCallback is set.
    * It assumes they have already been overlap checked and the resulting overlap is stored in the SAT response.
    *
    * @method Phaser.Physics.Arcade.Body#separate
    * @protected
    * @param {Phaser.Physics.Arcade.Body} body - The Body to be separated from this one.
    * @param {SAT.Response} response - SAT Response handler.
    * @return {boolean} True if the bodies were separated, false if not (for example checkCollide allows them to pass through)
    */
    separate: function (body, response) {

        // if (this.inContact(body))
        // {
            // return false;
        // }

        this._distances[0] = body.right - this.x;   // Distance of B to face on left side of A
        this._distances[1] = this.right - body.x;   // Distance of B to face on right side of A
        this._distances[2] = body.bottom - this.y;  // Distance of B to face on bottom side of A
        this._distances[3] = this.bottom - body.y;  // Distance of B to face on top side of A

        //  If we've zero distance then check for side-slicing
        if (response.overlapN.x && (this._distances[0] === 0 || this._distances[1] === 0))
        {
            response.overlapN.x = false;
            response.overlapN.y = true;
        }
        else if (response.overlapN.y && (this._distances[2] === 0 || this._distances[3] === 0))
        {
            response.overlapN.x = true;
            response.overlapN.y = false;
        }

        if (this.customSeparateCallback)
        {
            return this.customSeparateCallback.call(this.customSeparateContext, this, response, this._distances);
        }

        var hasSeparated = false;

        if (response.overlapN.x)
        {
            //  Which is smaller? Left or Right?
            if (this._distances[0] < this._distances[1])
            {
                hasSeparated = this.hitLeft(body, response);
            }
            else if (this._distances[1] < this._distances[0])
            {
                hasSeparated = this.hitRight(body, response);
            }
        }
        else if (response.overlapN.y)
        {
            //  Which is smaller? Top or Bottom?
            if (this._distances[2] < this._distances[3])
            {
                hasSeparated = this.hitTop(body, response);
            }
            else if (this._distances[3] < this._distances[2])
            {
                hasSeparated = this.hitBottom(body, response);
            }
        }

        if (hasSeparated)
        {
            this.game.physics.checkBounds(this);
            this.game.physics.checkBounds(body);
        }
        else
        {
            //  They can only contact like this if at least one of their sides is open, otherwise it's a separation
            if (!this.checkCollision.up || !this.checkCollision.down || !this.checkCollision.left || !this.checkCollision.right || !body.checkCollision.up || !body.checkCollision.down || !body.checkCollision.left || !body.checkCollision.right)
            {
                this.addContact(body);
            }
        }

        return hasSeparated;

    },

    /**
    * Process a collision with the left face of this Body.
    * Collision and separation can be further checked by setting a collideCallback.
    * This callback will be sent 4 parameters: The face of collision, this Body, the colliding Body and the SAT Response.
    * If the callback returns true then separation, rebounds and the touching flags will all be set.
    * If it returns false this will be skipped and must be handled manually.
    *
    * @method Phaser.Physics.Arcade.Body#hitLeft
    * @protected
    * @param {Phaser.Physics.Arcade.Body} body - The Body that collided.
    * @param {SAT.Response} response - The SAT Response object containing the collision data.
    */
    hitLeft: function (body, response) {

        if (!this.checkCollision.left || !body.checkCollision.right)
        {
            return false;
        }

        if (this.collideCallback && !this.collideCallback.call(this.collideCallbackContext, Phaser.LEFT, this, body, response))
        {
            return false;
        }

        if (!this.moves || this.immovable || this.blocked.right || this.touching.right)
        {
            body.give(this, response);
        }
        else
        {
            if (body.immovable || body.blocked.left || body.touching.left)
            {
                //  We take the full separation
                this.take(body, response);
            }
            else
            {
                //  Share out the separation
                this.split(body, response);
            }
        }

        this.touching.left = true;
        body.touching.right = true;

        return true;

    },

    /**
    * Process a collision with the right face of this Body.
    * Collision and separation can be further checked by setting a collideCallback.
    * This callback will be sent 4 parameters: The face of collision, this Body, the colliding Body and the SAT Response.
    * If the callback returns true then separation, rebounds and the touching flags will all be set.
    * If it returns false this will be skipped and must be handled manually.
    *
    * @method Phaser.Physics.Arcade.Body#hitRight
    * @protected
    * @param {Phaser.Physics.Arcade.Body} body - The Body that collided.
    * @param {SAT.Response} response - The SAT Response object containing the collision data.
    */
    hitRight: function (body, response) {

        if (!this.checkCollision.right || !body.checkCollision.left)
        {
            return false;
        }

        if (this.collideCallback && !this.collideCallback.call(this.collideCallbackContext, Phaser.RIGHT, this, body))
        {
            return false;
        }

        if (!this.moves || this.immovable || this.blocked.left || this.touching.left)
        {
            body.give(this, response);
        }
        else
        {
            if (body.immovable || body.blocked.right || body.touching.right)
            {
                //  We take the full separation
                this.take(body, response);
            }
            else
            {
                //  Share out the separation
                this.split(body, response);
            }
        }

        this.touching.right = true;
        body.touching.left = true;

        return true;

    },

    /**
    * Process a collision with the top face of this Body.
    * Collision and separation can be further checked by setting a collideCallback.
    * This callback will be sent 4 parameters: The face of collision, this Body, the colliding Body and the SAT Response.
    * If the callback returns true then separation, rebounds and the touching flags will all be set.
    * If it returns false this will be skipped and must be handled manually.
    *
    * @method Phaser.Physics.Arcade.Body#hitTop
    * @protected
    * @param {Phaser.Physics.Arcade.Body} body - The Body that collided.
    * @param {SAT.Response} response - The SAT Response object containing the collision data.
    */
    hitTop: function (body, response) {

        if (!this.checkCollision.up || !body.checkCollision.down)
        {
            return false;
        }

        if (this.collideCallback && !this.collideCallback.call(this.collideCallbackContext, Phaser.UP, this, body))
        {
            return false;
        }

        if (!this.moves || this.immovable || this.blocked.down || this.touching.down)
        {
            body.give(this, response);
        }
        else
        {
            if (body.immovable || body.blocked.up || body.touching.up)
            {
                //  We take the full separation
                this.take(body, response);
            }
            else
            {
                //  Share out the separation
                this.split(body, response);
            }
        }

        this.touching.up = true;
        body.touching.down = true;

        return true;

    },

    /**
    * Process a collision with the bottom face of this Body.
    * Collision and separation can be further checked by setting a collideCallback.
    * This callback will be sent 4 parameters: The face of collision, this Body, the colliding Body and the SAT Response.
    * If the callback returns true then separation, rebounds and the touching flags will all be set.
    * If it returns false this will be skipped and must be handled manually.
    *
    * @method Phaser.Physics.Arcade.Body#hitBottom
    * @protected
    * @param {Phaser.Physics.Arcade.Body} body - The Body that collided.
    * @param {SAT.Response} response - The SAT Response object containing the collision data.
    */
    hitBottom: function (body, response) {

        if (!this.checkCollision.down || !body.checkCollision.up)
        {
            return false;
        }

        if (this.collideCallback && !this.collideCallback.call(this.collideCallbackContext, Phaser.DOWN, this, body))
        {
            return false;
        }

        if (!this.moves || this.immovable || this.blocked.up || this.touching.up)
        {
            body.give(this, response);
        }
        else
        {
            if (body.immovable || body.blocked.down || body.touching.down)
            {
                //  We take the full separation
                this.take(body, response);
            }
            else
            {
                //  Share out the separation
                this.split(body, response);
            }
        }

        this.touching.down = true;
        body.touching.up = true;

        return true;

    },

    /**
    * Internal method. Integrates velocity, global gravity and the delta timer.
    *
    * @method Phaser.Physics.Arcade.Body#integrateVelocity
    * @protected
    */
    integrateVelocity: function () {

        this._temp = this.game.physics.updateMotion(this);
        this._dx = this.game.time.physicsElapsed * (this.velocity.x + this._temp.x / 2);
        this._dy = this.game.time.physicsElapsed * (this.velocity.y + this._temp.y / 2);

        //  positive = RIGHT / DOWN
        //  negative = LEFT / UP

        if ((this._dx < 0 && !this.blocked.left && !this.touching.left) || (this._dx > 0 && !this.blocked.right && !this.touching.right))
        {
            this.x += this._dx;
            this.velocity.x += this._temp.x;
        }

        if ((this._dy < 0 && !this.blocked.up && !this.touching.up) || (this._dy > 0 && !this.blocked.down && !this.touching.down))
        {
            this.y += this._dy;
            this.velocity.y += this._temp.y;
        }

        if (this.velocity.x > this.maxVelocity.x)
        {
            this.velocity.x = this.maxVelocity.x;
        }
        else if (this.velocity.x < -this.maxVelocity.x)
        {
            this.velocity.x = -this.maxVelocity.x;
        }

        if (this.velocity.y > this.maxVelocity.y)
        {
            this.velocity.y = this.maxVelocity.y;
        }
        else if (this.velocity.y < -this.maxVelocity.y)
        {
            this.velocity.y = -this.maxVelocity.y;
        }

    },

    /**
    * Internal method. This is called directly before the sprites are sent to the renderer and after the update function has finished.
    *
    * @method Phaser.Physics.Arcade.Body#postUpdate
    * @protected
    */
    postUpdate: function () {

        if (this.moves)
        {
            this.game.physics.checkBounds(this);

            this.reboundCheck(true, true, true);

            this._dx = this.deltaX();
            this._dy = this.deltaY();

            if (this._dx < 0)
            {
                this.facing = Phaser.LEFT;
            }
            else if (this._dx > 0)
            {
                this.facing = Phaser.RIGHT;
            }

            if (this._dy < 0)
            {
                this.facing = Phaser.UP;
            }
            else if (this._dy > 0)
            {
                this.facing = Phaser.DOWN;
            }

            if (this._dx !== 0 || this._dy !== 0)
            {
                this.sprite.x += this._dx;
                this.sprite.y += this._dy;
            }

            if (this.allowRotation && this.deltaZ() !== 0)
            {
                this.sprite.angle += this.deltaZ();
            }

            if (this.sprite.scale.x !== this._sx || this.sprite.scale.y !== this._sy)
            {
                this.updateScale();
            }
        }

    },

    /**
    * Resets the Body motion values: velocity, acceleration, angularVelocity and angularAcceleration.
    * Also resets the forces to defaults: gravity, bounce, minVelocity,maxVelocity, angularDrag, maxAngular, mass, friction and checkCollision if 'full' specified.
    *
    * @method Phaser.Physics.Arcade.Body#reset
    * @param {boolean} [full=false] - A full reset clears down settings you may have set, such as gravity, bounce and drag. A non-full reset just clears motion values.
    */
    reset: function (full) {

        if (typeof full === 'undefined') { full = false; }

        if (full)
        {
            this.gravity.setTo(0, 0);
            this.bounce.setTo(0, 0);
            this.minVelocity.setTo(5, 5);
            this.maxVelocity.setTo(1000, 1000);
            this.angularDrag = 0;
            this.maxAngular = 1000;
            this.mass = 1;
            this.friction = 0.0;
            this.checkCollision = { none: false, any: true, up: true, down: true, left: true, right: true };
        }

        this.velocity.setTo(0, 0);
        this.acceleration.setTo(0, 0);
        this.angularVelocity = 0;
        this.angularAcceleration = 0;
        this.blocked = { x: 0, y: 0, up: false, down: false, left: false, right: false };
        this.x = (this.sprite.world.x - (this.sprite.anchor.x * this.sprite.width)) + this.offset.x;
        this.y = (this.sprite.world.y - (this.sprite.anchor.y * this.sprite.height)) + this.offset.y;
        this.preX = this.x;
        this.preY = this.y;
        this.updateBounds();

        this.contacts.length = 0;

    },

    /**
    * Destroys this Body and all references it holds to other objects.
    *
    * @method Phaser.Physics.Arcade.Body#destroy
    */
    destroy: function () {

        this.sprite = null;

        this.collideCallback = null;
        this.collideCallbackContext = null;

        this.customSeparateCallback = null;
        this.customSeparateContext = null;

        this.contacts.length = 0;

    },

    /**
    * Sets this Body to use a circle of the given radius for all collision.
    * The Circle will be centered on the center of the Sprite by default, but can be adjusted via the Body.offset property and the setCircle x/y parameters.
    *
    * @method Phaser.Physics.Arcade.Body#setCircle
    * @param {number} radius - The radius of this circle (in pixels)
    * @param {number} [offsetX=0] - The x amount the circle will be offset from the Sprites center.
    * @param {number} [offsetY=0] - The y amount the circle will be offset from the Sprites center.
    */
    setCircle: function (radius, offsetX, offsetY) {

        if (typeof offsetX === 'undefined') { offsetX = this.sprite._cache.halfWidth; }
        if (typeof offsetY === 'undefined') { offsetY = this.sprite._cache.halfHeight; }

        this.type = Phaser.Physics.Arcade.CIRCLE;
        this.shape = new SAT.Circle(new SAT.Vector(this.sprite.x, this.sprite.y), radius);
        this.polygon = null;

        this.offset.setTo(offsetX, offsetY);

    },

    /**
    * Sets this Body to use a rectangle for all collision.
    * If you don't specify any parameters it will be sized to match the parent Sprites current width and height (including scale factor) and centered on the sprite.
    *
    * @method Phaser.Physics.Arcade.Body#setRectangle
    * @param {number} [width] - The width of the rectangle. If not specified it will default to the width of the parent Sprite.
    * @param {number} [height] - The height of the rectangle. If not specified it will default to the height of the parent Sprite.
    * @param {number} [translateX] - The x amount the rectangle will be translated from the Sprites center.
    * @param {number} [translateY] - The y amount the rectangle will be translated from the Sprites center.
    */
    setRectangle: function (width, height, translateX, translateY) {

        if (typeof width === 'undefined') { width = this.sprite.width; }
        if (typeof height === 'undefined') { height = this.sprite.height; }
        if (typeof translateX === 'undefined') { translateX = -this.sprite._cache.halfWidth; }
        if (typeof translateY === 'undefined') { translateY = -this.sprite._cache.halfHeight; }

        this.type = Phaser.Physics.Arcade.RECT;
        this.shape = new SAT.Box(new SAT.Vector(this.sprite.world.x, this.sprite.world.y), width, height);
        this.polygon = this.shape.toPolygon();
        this.polygon.translate(translateX, translateY);

        this.offset.setTo(0, 0);

    },

    /**
    * Sets this Body to use a convex polygon for collision.
    * The points are specified in a counter-clockwise direction and must create a convex polygon.
    * Use Body.translate and/or Body.offset to re-position the polygon from the Sprite origin.
    *
    * @method Phaser.Physics.Arcade.Body#setPolygon
    * @param {(SAT.Vector[]|number[]|...SAT.Vector|...number)} points - This can be an array of Vectors that form the polygon,
    *      a flat array of numbers that will be interpreted as [x,y, x,y, ...], or the arguments passed can be
    *      all the points of the polygon e.g. `setPolygon(new SAT.Vector(), new SAT.Vector(), ...)`, or the
    *      arguments passed can be flat x,y values e.g. `setPolygon(x,y, x,y, x,y, ...)` where `x` and `y` are Numbers.
    */
    setPolygon: function (points) {

        this.type = Phaser.Physics.Arcade.POLYGON;
        this.shape = null;

        if (!Array.isArray(points))
        {
            points = Array.prototype.slice.call(arguments);
        }

        if (typeof points[0] === 'number')
        {
            var p = [];

            for (var i = 0, len = points.length; i < len; i += 2)
            {
                p.push(new SAT.Vector(points[i], points[i + 1]));
            }

            points = p;
        }

        this.polygon = new SAT.Polygon(new SAT.Vector(this.sprite.center.x, this.sprite.center.y), points);

        this.offset.setTo(0, 0);

    },

    /**
    * Used for translating rectangle and polygon bodies from the Sprite parent. Doesn't apply to Circles.
    * See also the Body.offset property.
    *
    * @method Phaser.Physics.Arcade.Body#translate
    * @param {number} x - The x amount the polygon or rectangle will be translated by from the Sprite.
    * @param {number} y - The y amount the polygon or rectangle will be translated by from the Sprite.
    */
    translate: function (x, y) {

        if (this.polygon)
        {
            this.polygon.translate(x, y);
        }

    },

    /**
    * Determines if this Body is 'on the floor', which means in contact with a Tile or World bounds, or other object that has set 'down' as blocked.
    *
    * @method Phaser.Physics.Arcade.Body#onFloor
    * @return {boolean} True if this Body is 'on the floor', which means in contact with a Tile or World bounds, or object that has set 'down' as blocked.
    */
    onFloor: function () {
        return this.blocked.down;
    },

    /**
    * Determins if this Body is 'on a wall', which means horizontally in contact with a Tile or World bounds, or other object but not the ground.
    *
    * @method Phaser.Physics.Arcade.Body#onWall
    * @return {boolean} True if this Body is 'on a wall', which means horizontally in contact with a Tile or World bounds, or other object but not the ground.
    */
    onWall: function () {
        return (!this.blocked.down && (this.blocked.left || this.blocked.right));
    },

    /**
    * Returns the delta x value. The amount the Body has moved horizontally in the current step.
=======
    * Returns the delta x value. The difference between Body.x now and in the previous step.
>>>>>>> 901a7f13
    *
    * @method Phaser.Physics.Arcade.Body#deltaX
    * @return {number} The delta value. Positive if the motion was to the right, negative if to the left.
    */
    deltaX: function () {
        return this.position.x - this.prev.x;
    },

    /**
    * Returns the delta y value. The difference between Body.y now and in the previous step.
    *
    * @method Phaser.Physics.Arcade.Body#deltaY
    * @return {number} The delta value. Positive if the motion was downwards, negative if upwards.
    */
    deltaY: function () {
        return this.position.y - this.prev.y;
    },

    /**
    * Returns the delta z value. The difference between Body.rotation now and in the previous step.
    *
    * @method Phaser.Physics.Arcade.Body#deltaZ
    * @return {number} The delta value. Positive if the motion was clockwise, negative if anti-clockwise.
    */
    deltaZ: function () {
        return this.rotation - this.preRotation;
    }

};

/**
* @name Phaser.Physics.Arcade.Body#bottom
* @property {number} bottom - The bottom value of this Body (same as Body.y + Body.height)
* @readonly
*/
Object.defineProperty(Phaser.Physics.Arcade.Body.prototype, "bottom", {
    
    get: function () {
        return this.position.y + this.height;
    }

});

/**
* @name Phaser.Physics.Arcade.Body#right
* @property {number} right - The right value of this Body (same as Body.x + Body.width)
* @readonly
*/
Object.defineProperty(Phaser.Physics.Arcade.Body.prototype, "right", {
    
    get: function () {
        return this.position.x + this.width;
    }

});

/**
* @name Phaser.Physics.Arcade.Body#x
* @property {number} x - The x position.
*/
Object.defineProperty(Phaser.Physics.Arcade.Body.prototype, "x", {
    
    get: function () {
        return this.position.x;
    },

    set: function (value) {
        this.position.x = value;
    }

});

/**
* @name Phaser.Physics.Arcade.Body#y
* @property {number} y - The y position.
*/
Object.defineProperty(Phaser.Physics.Arcade.Body.prototype, "y", {
    
    get: function () {
        return this.position.y;
    },

    set: function (value) {
        this.position.y = value;
    }

});

/**
* Render Sprite Body.
*
* @method Phaser.Physics.Arcade.Body#renderDebug
* @param {object} context - The context to render to.
* @param {Phaser.Physics.Arcade.Body} body - The Body to render the info of.
* @param {string} [color='rgb(255,255,255)'] - color of the debug info to be rendered. (format is css color string).
* @param {boolean} [filled=true] - Render the objected as a filled (default, true) or a stroked (false)
*/
Phaser.Physics.Arcade.Body.render = function (context, body, filled, color) {

    if (typeof filled === 'undefined') { filled = true; }

    color = color || 'rgba(0,255,0,0.4)';

    if (filled)
    {
        context.fillStyle = color;
        context.fillRect(body.position.x - body.game.camera.x, body.position.y - body.game.camera.y, body.width, body.height);
    }
    else
    {
        context.strokeStyle = color;
        context.strokeRect(body.position.x - body.game.camera.x, body.position.y - body.game.camera.y, body.width, body.height);
    }

}

/**
* Render Sprite Body Physics Data as text.
*
* @method Phaser.Physics.Arcade.Body#renderBodyInfo
* @param {Phaser.Physics.Arcade.Body} body - The Body to render the info of.
* @param {number} x - X position of the debug info to be rendered.
* @param {number} y - Y position of the debug info to be rendered.
* @param {string} [color='rgb(255,255,255)'] - color of the debug info to be rendered. (format is css color string).
*/
Phaser.Physics.Arcade.Body.renderBodyInfo = function (debug, body) {

    debug.line('x: ' + body.x.toFixed(2), 'y: ' + body.y.toFixed(2), 'width: ' + body.width, 'height: ' + body.height);
    // debug.line('velocity x: ' + body.velocity.x.toFixed(2), 'y: ' + body.velocity.y.toFixed(2), 'deltaX: ' + body.deltaX().toFixed(2), 'deltaY: ' + body.deltaY().toFixed(2));
    debug.line('velocity x: ' + body.velocity.x.toFixed(2), 'y: ' + body.velocity.y.toFixed(2));
    debug.line('acceleration x: ' + body.acceleration.x.toFixed(2), 'y: ' + body.acceleration.y.toFixed(2), 'speed: ' + body.speed.toFixed(2), 'angle: ' + body.angle.toFixed(2));
    debug.line('gravity x: ' + body.gravity.x, 'y: ' + body.gravity.y, 'bounce x: ' + body.bounce.x.toFixed(2), 'y: ' + body.bounce.y.toFixed(2));
    debug.line('touching left: ' + body.touching.left, 'right: ' + body.touching.right, 'up: ' + body.touching.up, 'down: ' + body.touching.down);
    debug.line('blocked left: ' + body.blocked.left, 'right: ' + body.blocked.right, 'up: ' + body.blocked.up, 'down: ' + body.blocked.down);

}

Phaser.Physics.Arcade.Body.prototype.constructor = Phaser.Physics.Arcade.Body;<|MERGE_RESOLUTION|>--- conflicted
+++ resolved
@@ -426,14 +426,7 @@
             this.sprite.y = this.position.y + this.offset.y;
         }
 
-<<<<<<< HEAD
-            if (this.speed > 0 || !this.velocity.isZero())
-            {
-                this.velocity.x = Math.cos(this.angle) * this.speed;
-                this.velocity.y = Math.sin(this.angle) * this.speed;
-=======
         this.center.setTo(this.x + this.halfWidth, this.y + this.halfHeight);
->>>>>>> 901a7f13
 
         if (this.allowRotation)
         {
@@ -549,22 +542,8 @@
     * @method Phaser.Physics.Arcade.Body#onWall
     * @return {boolean} True if in contact with either the world bounds or a tile.
     */
-<<<<<<< HEAD
-    give: function (body, response) {
-
-        this.add(response.overlapV);
-
-        if (this.rebound)
-        {
-            this.processRebound(body, response.overlapN);
-            this.reboundCheck(true, true, false);
-            body.reboundCheck(true, true, false);
-        }
-
-=======
     onWall: function () {
         return (this.blocked.left || this.blocked.right);
->>>>>>> 901a7f13
     },
 
     /**
@@ -573,22 +552,8 @@
     * @method Phaser.Physics.Arcade.Body#deltaAbsX
     * @return {number} The absolute delta value.
     */
-<<<<<<< HEAD
-    take: function (body, response) {
-
-        this.sub(response.overlapV);
-
-        if (this.rebound)
-        {
-            this.processRebound(body, response.overlapN);
-            this.reboundCheck(true, true, false);
-            body.reboundCheck(true, true, false);
-        }
-
-=======
     deltaAbsX: function () {
         return (this.deltaX() > 0 ? this.deltaX() : -this.deltaX());
->>>>>>> 901a7f13
     },
 
     /**
@@ -602,751 +567,7 @@
     },
 
     /**
-<<<<<<< HEAD
-    * Exchange velocity with the given Body.
-    *
-    * @method Phaser.Physics.Arcade.Body#exchange
-    * @protected
-    * @param {Phaser.Physics.Arcade.Body} body - The Body that collided.
-    */
-    exchange: function (body) {
-
-        if (this.mass === body.mass && this.speed > 0 && body.speed > 0)
-        {
-            //  A direct velocity exchange (as they are both moving and have the same mass)
-            this._dx = body.velocity.x;
-            this._dy = body.velocity.y;
-
-            body.velocity.x = this.velocity.x * body.bounce.x;
-            body.velocity.y = this.velocity.y * body.bounce.x;
-
-            this.velocity.x = this._dx * this.bounce.x;
-            this.velocity.y = this._dy * this.bounce.y;
-        }
-        else
-        {
-            var nv1 = Math.sqrt((body.velocity.x * body.velocity.x * body.mass) / this.mass) * ((body.velocity.x > 0) ? 1 : -1);
-            var nv2 = Math.sqrt((this.velocity.x * this.velocity.x * this.mass) / body.mass) * ((this.velocity.x > 0) ? 1 : -1);
-            var average = (nv1 + nv2) * 0.5;
-            nv1 -= average;
-            nv2 -= average;
-
-            this.velocity.x = nv1;
-            body.velocity.x = nv2;
-
-            nv1 = Math.sqrt((body.velocity.y * body.velocity.y * body.mass) / this.mass) * ((body.velocity.y > 0) ? 1 : -1);
-            nv2 = Math.sqrt((this.velocity.y * this.velocity.y * this.mass) / body.mass) * ((this.velocity.y > 0) ? 1 : -1);
-            average = (nv1 + nv2) * 0.5;
-            nv1 -= average;
-            nv2 -= average;
-
-            this.velocity.y = nv1;
-            body.velocity.y = nv2;
-        }
-
-        //  update speed / angle?
-
-    },
-
-    /**
-    * Rebound the velocity of this Body.
-    *
-    * @method Phaser.Physics.Arcade.Body#processRebound
-    * @protected
-    * @param {Phaser.Physics.Arcade.Body} body - The Body that collided.
-    */
-    processRebound: function (body, overlapN) {
-
-        //  Don't rebound again if they've already rebounded in this frame
-        if (!(this._vx <= 0 && this.velocity.x > 0) && !(this._vx >= 0 && this.velocity.x < 0))
-        {
-            if (overlapN.x != 0)
-            {
-                this.velocity.x = body.velocity.x - this.velocity.x * this.bounce.x;
-            }
-        }
-
-        if (!(this._vy <= 0 && this.velocity.y > 0) && !(this._vy >= 0 && this.velocity.y < 0))
-        {
-            if (overlapN.y != 0)
-            {
-                this.velocity.y = body.velocity.y - this.velocity.y * this.bounce.y;
-            }
-        }
-
-        this.angle = Math.atan2(this.velocity.y, this.velocity.x);
-
-        this.reboundCheck(true, true, false);
-
-    },
-
-    /**
-    * Checks for an overlap between this Body and the given Body.
-    *
-    * @method Phaser.Physics.Arcade.Body#overlap
-    * @param {Phaser.Physics.Arcade.Body} body - The Body that is being checked against this Body.
-    * @param {SAT.Response} response - SAT Response handler.
-    * @return {boolean} True if the two bodies overlap, otherwise false.
-    */
-    overlap: function (body, response) {
-
-        var result = false;
-
-        if ((this.type === Phaser.Physics.Arcade.RECT || this.type === Phaser.Physics.Arcade.POLYGON) && (body.type === Phaser.Physics.Arcade.RECT || body.type === Phaser.Physics.Arcade.POLYGON))
-        {
-            result = SAT.testPolygonPolygon(this.polygon, body.polygon, response);
-        }
-        else if (this.type === Phaser.Physics.Arcade.CIRCLE && body.type === Phaser.Physics.Arcade.CIRCLE)
-        {
-            result = SAT.testCircleCircle(this.shape, body.shape, response);
-        }
-        else if ((this.type === Phaser.Physics.Arcade.RECT || this.type === Phaser.Physics.Arcade.POLYGON) && body.type === Phaser.Physics.Arcade.CIRCLE)
-        {
-            result = SAT.testPolygonCircle(this.polygon, body.shape, response);
-        }
-        else if (this.type === Phaser.Physics.Arcade.CIRCLE && (body.type === Phaser.Physics.Arcade.RECT || body.type === Phaser.Physics.Arcade.POLYGON))
-        {
-            result = SAT.testCirclePolygon(this.shape, body.polygon, response);
-        }
-
-        if (!result)
-        {
-            this.removeContact(body);
-        }
-
-        return result;
-
-    },
-
-    /**
-    * Checks if this Body is already in contact with the given Body.
-    *
-    * @method Phaser.Physics.Arcade.Body#inContact
-    * @param {Phaser.Physics.Arcade.Body} body - The Body to be checked.
-    * @return {boolean} True if the given Body is already in contact with this Body.
-    */
-    inContact: function (body) {
-
-        return (this.contacts.indexOf(body) != -1);
-
-    },
-
-    /**
-    * Adds the given Body to the contact list of this Body. Also adds this Body to the contact list of the given Body.
-    *
-    * @method Phaser.Physics.Arcade.Body#addContact
-    * @param {Phaser.Physics.Arcade.Body} body - The Body to be added.
-    * @return {boolean} True if the given Body was added to this contact list, false if already on it.
-    */
-    addContact: function (body) {
-
-        if (this.inContact(body))
-        {
-            return false;
-        }
-
-        this.contacts.push(body);
-
-        this.sprite.events.onBeginContact.dispatch(this.sprite, body.sprite, this, body);
-
-        body.addContact(this);
-
-        return true;
-
-    },
-
-    /**
-    * Removes the given Body from the contact list of this Body. Also removes this Body from the contact list of the given Body.
-    *
-    * @method Phaser.Physics.Arcade.Body#removeContact
-    * @param {Phaser.Physics.Arcade.Body} body - The Body to be removed.
-    * @return {boolean} True if the given Body was removed from this contact list, false if wasn't on it.
-    */
-    removeContact: function (body) {
-
-        if (!this.inContact(body))
-        {
-            return false;
-        }
-
-        this.contacts.splice(this.contacts.indexOf(body), 1);
-
-        this.sprite.events.onEndContact.dispatch(this.sprite, body.sprite, this, body);
-
-        body.removeContact(this);
-
-        return true;
-
-    },
-
-    /**
-    * This separates this Body from the given Body unless a customSeparateCallback is set.
-    * It assumes they have already been overlap checked and the resulting overlap is stored in the SAT response.
-    *
-    * @method Phaser.Physics.Arcade.Body#separate
-    * @protected
-    * @param {Phaser.Physics.Arcade.Body} body - The Body to be separated from this one.
-    * @param {SAT.Response} response - SAT Response handler.
-    * @return {boolean} True if the bodies were separated, false if not (for example checkCollide allows them to pass through)
-    */
-    separate: function (body, response) {
-
-        // if (this.inContact(body))
-        // {
-            // return false;
-        // }
-
-        this._distances[0] = body.right - this.x;   // Distance of B to face on left side of A
-        this._distances[1] = this.right - body.x;   // Distance of B to face on right side of A
-        this._distances[2] = body.bottom - this.y;  // Distance of B to face on bottom side of A
-        this._distances[3] = this.bottom - body.y;  // Distance of B to face on top side of A
-
-        //  If we've zero distance then check for side-slicing
-        if (response.overlapN.x && (this._distances[0] === 0 || this._distances[1] === 0))
-        {
-            response.overlapN.x = false;
-            response.overlapN.y = true;
-        }
-        else if (response.overlapN.y && (this._distances[2] === 0 || this._distances[3] === 0))
-        {
-            response.overlapN.x = true;
-            response.overlapN.y = false;
-        }
-
-        if (this.customSeparateCallback)
-        {
-            return this.customSeparateCallback.call(this.customSeparateContext, this, response, this._distances);
-        }
-
-        var hasSeparated = false;
-
-        if (response.overlapN.x)
-        {
-            //  Which is smaller? Left or Right?
-            if (this._distances[0] < this._distances[1])
-            {
-                hasSeparated = this.hitLeft(body, response);
-            }
-            else if (this._distances[1] < this._distances[0])
-            {
-                hasSeparated = this.hitRight(body, response);
-            }
-        }
-        else if (response.overlapN.y)
-        {
-            //  Which is smaller? Top or Bottom?
-            if (this._distances[2] < this._distances[3])
-            {
-                hasSeparated = this.hitTop(body, response);
-            }
-            else if (this._distances[3] < this._distances[2])
-            {
-                hasSeparated = this.hitBottom(body, response);
-            }
-        }
-
-        if (hasSeparated)
-        {
-            this.game.physics.checkBounds(this);
-            this.game.physics.checkBounds(body);
-        }
-        else
-        {
-            //  They can only contact like this if at least one of their sides is open, otherwise it's a separation
-            if (!this.checkCollision.up || !this.checkCollision.down || !this.checkCollision.left || !this.checkCollision.right || !body.checkCollision.up || !body.checkCollision.down || !body.checkCollision.left || !body.checkCollision.right)
-            {
-                this.addContact(body);
-            }
-        }
-
-        return hasSeparated;
-
-    },
-
-    /**
-    * Process a collision with the left face of this Body.
-    * Collision and separation can be further checked by setting a collideCallback.
-    * This callback will be sent 4 parameters: The face of collision, this Body, the colliding Body and the SAT Response.
-    * If the callback returns true then separation, rebounds and the touching flags will all be set.
-    * If it returns false this will be skipped and must be handled manually.
-    *
-    * @method Phaser.Physics.Arcade.Body#hitLeft
-    * @protected
-    * @param {Phaser.Physics.Arcade.Body} body - The Body that collided.
-    * @param {SAT.Response} response - The SAT Response object containing the collision data.
-    */
-    hitLeft: function (body, response) {
-
-        if (!this.checkCollision.left || !body.checkCollision.right)
-        {
-            return false;
-        }
-
-        if (this.collideCallback && !this.collideCallback.call(this.collideCallbackContext, Phaser.LEFT, this, body, response))
-        {
-            return false;
-        }
-
-        if (!this.moves || this.immovable || this.blocked.right || this.touching.right)
-        {
-            body.give(this, response);
-        }
-        else
-        {
-            if (body.immovable || body.blocked.left || body.touching.left)
-            {
-                //  We take the full separation
-                this.take(body, response);
-            }
-            else
-            {
-                //  Share out the separation
-                this.split(body, response);
-            }
-        }
-
-        this.touching.left = true;
-        body.touching.right = true;
-
-        return true;
-
-    },
-
-    /**
-    * Process a collision with the right face of this Body.
-    * Collision and separation can be further checked by setting a collideCallback.
-    * This callback will be sent 4 parameters: The face of collision, this Body, the colliding Body and the SAT Response.
-    * If the callback returns true then separation, rebounds and the touching flags will all be set.
-    * If it returns false this will be skipped and must be handled manually.
-    *
-    * @method Phaser.Physics.Arcade.Body#hitRight
-    * @protected
-    * @param {Phaser.Physics.Arcade.Body} body - The Body that collided.
-    * @param {SAT.Response} response - The SAT Response object containing the collision data.
-    */
-    hitRight: function (body, response) {
-
-        if (!this.checkCollision.right || !body.checkCollision.left)
-        {
-            return false;
-        }
-
-        if (this.collideCallback && !this.collideCallback.call(this.collideCallbackContext, Phaser.RIGHT, this, body))
-        {
-            return false;
-        }
-
-        if (!this.moves || this.immovable || this.blocked.left || this.touching.left)
-        {
-            body.give(this, response);
-        }
-        else
-        {
-            if (body.immovable || body.blocked.right || body.touching.right)
-            {
-                //  We take the full separation
-                this.take(body, response);
-            }
-            else
-            {
-                //  Share out the separation
-                this.split(body, response);
-            }
-        }
-
-        this.touching.right = true;
-        body.touching.left = true;
-
-        return true;
-
-    },
-
-    /**
-    * Process a collision with the top face of this Body.
-    * Collision and separation can be further checked by setting a collideCallback.
-    * This callback will be sent 4 parameters: The face of collision, this Body, the colliding Body and the SAT Response.
-    * If the callback returns true then separation, rebounds and the touching flags will all be set.
-    * If it returns false this will be skipped and must be handled manually.
-    *
-    * @method Phaser.Physics.Arcade.Body#hitTop
-    * @protected
-    * @param {Phaser.Physics.Arcade.Body} body - The Body that collided.
-    * @param {SAT.Response} response - The SAT Response object containing the collision data.
-    */
-    hitTop: function (body, response) {
-
-        if (!this.checkCollision.up || !body.checkCollision.down)
-        {
-            return false;
-        }
-
-        if (this.collideCallback && !this.collideCallback.call(this.collideCallbackContext, Phaser.UP, this, body))
-        {
-            return false;
-        }
-
-        if (!this.moves || this.immovable || this.blocked.down || this.touching.down)
-        {
-            body.give(this, response);
-        }
-        else
-        {
-            if (body.immovable || body.blocked.up || body.touching.up)
-            {
-                //  We take the full separation
-                this.take(body, response);
-            }
-            else
-            {
-                //  Share out the separation
-                this.split(body, response);
-            }
-        }
-
-        this.touching.up = true;
-        body.touching.down = true;
-
-        return true;
-
-    },
-
-    /**
-    * Process a collision with the bottom face of this Body.
-    * Collision and separation can be further checked by setting a collideCallback.
-    * This callback will be sent 4 parameters: The face of collision, this Body, the colliding Body and the SAT Response.
-    * If the callback returns true then separation, rebounds and the touching flags will all be set.
-    * If it returns false this will be skipped and must be handled manually.
-    *
-    * @method Phaser.Physics.Arcade.Body#hitBottom
-    * @protected
-    * @param {Phaser.Physics.Arcade.Body} body - The Body that collided.
-    * @param {SAT.Response} response - The SAT Response object containing the collision data.
-    */
-    hitBottom: function (body, response) {
-
-        if (!this.checkCollision.down || !body.checkCollision.up)
-        {
-            return false;
-        }
-
-        if (this.collideCallback && !this.collideCallback.call(this.collideCallbackContext, Phaser.DOWN, this, body))
-        {
-            return false;
-        }
-
-        if (!this.moves || this.immovable || this.blocked.up || this.touching.up)
-        {
-            body.give(this, response);
-        }
-        else
-        {
-            if (body.immovable || body.blocked.down || body.touching.down)
-            {
-                //  We take the full separation
-                this.take(body, response);
-            }
-            else
-            {
-                //  Share out the separation
-                this.split(body, response);
-            }
-        }
-
-        this.touching.down = true;
-        body.touching.up = true;
-
-        return true;
-
-    },
-
-    /**
-    * Internal method. Integrates velocity, global gravity and the delta timer.
-    *
-    * @method Phaser.Physics.Arcade.Body#integrateVelocity
-    * @protected
-    */
-    integrateVelocity: function () {
-
-        this._temp = this.game.physics.updateMotion(this);
-        this._dx = this.game.time.physicsElapsed * (this.velocity.x + this._temp.x / 2);
-        this._dy = this.game.time.physicsElapsed * (this.velocity.y + this._temp.y / 2);
-
-        //  positive = RIGHT / DOWN
-        //  negative = LEFT / UP
-
-        if ((this._dx < 0 && !this.blocked.left && !this.touching.left) || (this._dx > 0 && !this.blocked.right && !this.touching.right))
-        {
-            this.x += this._dx;
-            this.velocity.x += this._temp.x;
-        }
-
-        if ((this._dy < 0 && !this.blocked.up && !this.touching.up) || (this._dy > 0 && !this.blocked.down && !this.touching.down))
-        {
-            this.y += this._dy;
-            this.velocity.y += this._temp.y;
-        }
-
-        if (this.velocity.x > this.maxVelocity.x)
-        {
-            this.velocity.x = this.maxVelocity.x;
-        }
-        else if (this.velocity.x < -this.maxVelocity.x)
-        {
-            this.velocity.x = -this.maxVelocity.x;
-        }
-
-        if (this.velocity.y > this.maxVelocity.y)
-        {
-            this.velocity.y = this.maxVelocity.y;
-        }
-        else if (this.velocity.y < -this.maxVelocity.y)
-        {
-            this.velocity.y = -this.maxVelocity.y;
-        }
-
-    },
-
-    /**
-    * Internal method. This is called directly before the sprites are sent to the renderer and after the update function has finished.
-    *
-    * @method Phaser.Physics.Arcade.Body#postUpdate
-    * @protected
-    */
-    postUpdate: function () {
-
-        if (this.moves)
-        {
-            this.game.physics.checkBounds(this);
-
-            this.reboundCheck(true, true, true);
-
-            this._dx = this.deltaX();
-            this._dy = this.deltaY();
-
-            if (this._dx < 0)
-            {
-                this.facing = Phaser.LEFT;
-            }
-            else if (this._dx > 0)
-            {
-                this.facing = Phaser.RIGHT;
-            }
-
-            if (this._dy < 0)
-            {
-                this.facing = Phaser.UP;
-            }
-            else if (this._dy > 0)
-            {
-                this.facing = Phaser.DOWN;
-            }
-
-            if (this._dx !== 0 || this._dy !== 0)
-            {
-                this.sprite.x += this._dx;
-                this.sprite.y += this._dy;
-            }
-
-            if (this.allowRotation && this.deltaZ() !== 0)
-            {
-                this.sprite.angle += this.deltaZ();
-            }
-
-            if (this.sprite.scale.x !== this._sx || this.sprite.scale.y !== this._sy)
-            {
-                this.updateScale();
-            }
-        }
-
-    },
-
-    /**
-    * Resets the Body motion values: velocity, acceleration, angularVelocity and angularAcceleration.
-    * Also resets the forces to defaults: gravity, bounce, minVelocity,maxVelocity, angularDrag, maxAngular, mass, friction and checkCollision if 'full' specified.
-    *
-    * @method Phaser.Physics.Arcade.Body#reset
-    * @param {boolean} [full=false] - A full reset clears down settings you may have set, such as gravity, bounce and drag. A non-full reset just clears motion values.
-    */
-    reset: function (full) {
-
-        if (typeof full === 'undefined') { full = false; }
-
-        if (full)
-        {
-            this.gravity.setTo(0, 0);
-            this.bounce.setTo(0, 0);
-            this.minVelocity.setTo(5, 5);
-            this.maxVelocity.setTo(1000, 1000);
-            this.angularDrag = 0;
-            this.maxAngular = 1000;
-            this.mass = 1;
-            this.friction = 0.0;
-            this.checkCollision = { none: false, any: true, up: true, down: true, left: true, right: true };
-        }
-
-        this.velocity.setTo(0, 0);
-        this.acceleration.setTo(0, 0);
-        this.angularVelocity = 0;
-        this.angularAcceleration = 0;
-        this.blocked = { x: 0, y: 0, up: false, down: false, left: false, right: false };
-        this.x = (this.sprite.world.x - (this.sprite.anchor.x * this.sprite.width)) + this.offset.x;
-        this.y = (this.sprite.world.y - (this.sprite.anchor.y * this.sprite.height)) + this.offset.y;
-        this.preX = this.x;
-        this.preY = this.y;
-        this.updateBounds();
-
-        this.contacts.length = 0;
-
-    },
-
-    /**
-    * Destroys this Body and all references it holds to other objects.
-    *
-    * @method Phaser.Physics.Arcade.Body#destroy
-    */
-    destroy: function () {
-
-        this.sprite = null;
-
-        this.collideCallback = null;
-        this.collideCallbackContext = null;
-
-        this.customSeparateCallback = null;
-        this.customSeparateContext = null;
-
-        this.contacts.length = 0;
-
-    },
-
-    /**
-    * Sets this Body to use a circle of the given radius for all collision.
-    * The Circle will be centered on the center of the Sprite by default, but can be adjusted via the Body.offset property and the setCircle x/y parameters.
-    *
-    * @method Phaser.Physics.Arcade.Body#setCircle
-    * @param {number} radius - The radius of this circle (in pixels)
-    * @param {number} [offsetX=0] - The x amount the circle will be offset from the Sprites center.
-    * @param {number} [offsetY=0] - The y amount the circle will be offset from the Sprites center.
-    */
-    setCircle: function (radius, offsetX, offsetY) {
-
-        if (typeof offsetX === 'undefined') { offsetX = this.sprite._cache.halfWidth; }
-        if (typeof offsetY === 'undefined') { offsetY = this.sprite._cache.halfHeight; }
-
-        this.type = Phaser.Physics.Arcade.CIRCLE;
-        this.shape = new SAT.Circle(new SAT.Vector(this.sprite.x, this.sprite.y), radius);
-        this.polygon = null;
-
-        this.offset.setTo(offsetX, offsetY);
-
-    },
-
-    /**
-    * Sets this Body to use a rectangle for all collision.
-    * If you don't specify any parameters it will be sized to match the parent Sprites current width and height (including scale factor) and centered on the sprite.
-    *
-    * @method Phaser.Physics.Arcade.Body#setRectangle
-    * @param {number} [width] - The width of the rectangle. If not specified it will default to the width of the parent Sprite.
-    * @param {number} [height] - The height of the rectangle. If not specified it will default to the height of the parent Sprite.
-    * @param {number} [translateX] - The x amount the rectangle will be translated from the Sprites center.
-    * @param {number} [translateY] - The y amount the rectangle will be translated from the Sprites center.
-    */
-    setRectangle: function (width, height, translateX, translateY) {
-
-        if (typeof width === 'undefined') { width = this.sprite.width; }
-        if (typeof height === 'undefined') { height = this.sprite.height; }
-        if (typeof translateX === 'undefined') { translateX = -this.sprite._cache.halfWidth; }
-        if (typeof translateY === 'undefined') { translateY = -this.sprite._cache.halfHeight; }
-
-        this.type = Phaser.Physics.Arcade.RECT;
-        this.shape = new SAT.Box(new SAT.Vector(this.sprite.world.x, this.sprite.world.y), width, height);
-        this.polygon = this.shape.toPolygon();
-        this.polygon.translate(translateX, translateY);
-
-        this.offset.setTo(0, 0);
-
-    },
-
-    /**
-    * Sets this Body to use a convex polygon for collision.
-    * The points are specified in a counter-clockwise direction and must create a convex polygon.
-    * Use Body.translate and/or Body.offset to re-position the polygon from the Sprite origin.
-    *
-    * @method Phaser.Physics.Arcade.Body#setPolygon
-    * @param {(SAT.Vector[]|number[]|...SAT.Vector|...number)} points - This can be an array of Vectors that form the polygon,
-    *      a flat array of numbers that will be interpreted as [x,y, x,y, ...], or the arguments passed can be
-    *      all the points of the polygon e.g. `setPolygon(new SAT.Vector(), new SAT.Vector(), ...)`, or the
-    *      arguments passed can be flat x,y values e.g. `setPolygon(x,y, x,y, x,y, ...)` where `x` and `y` are Numbers.
-    */
-    setPolygon: function (points) {
-
-        this.type = Phaser.Physics.Arcade.POLYGON;
-        this.shape = null;
-
-        if (!Array.isArray(points))
-        {
-            points = Array.prototype.slice.call(arguments);
-        }
-
-        if (typeof points[0] === 'number')
-        {
-            var p = [];
-
-            for (var i = 0, len = points.length; i < len; i += 2)
-            {
-                p.push(new SAT.Vector(points[i], points[i + 1]));
-            }
-
-            points = p;
-        }
-
-        this.polygon = new SAT.Polygon(new SAT.Vector(this.sprite.center.x, this.sprite.center.y), points);
-
-        this.offset.setTo(0, 0);
-
-    },
-
-    /**
-    * Used for translating rectangle and polygon bodies from the Sprite parent. Doesn't apply to Circles.
-    * See also the Body.offset property.
-    *
-    * @method Phaser.Physics.Arcade.Body#translate
-    * @param {number} x - The x amount the polygon or rectangle will be translated by from the Sprite.
-    * @param {number} y - The y amount the polygon or rectangle will be translated by from the Sprite.
-    */
-    translate: function (x, y) {
-
-        if (this.polygon)
-        {
-            this.polygon.translate(x, y);
-        }
-
-    },
-
-    /**
-    * Determines if this Body is 'on the floor', which means in contact with a Tile or World bounds, or other object that has set 'down' as blocked.
-    *
-    * @method Phaser.Physics.Arcade.Body#onFloor
-    * @return {boolean} True if this Body is 'on the floor', which means in contact with a Tile or World bounds, or object that has set 'down' as blocked.
-    */
-    onFloor: function () {
-        return this.blocked.down;
-    },
-
-    /**
-    * Determins if this Body is 'on a wall', which means horizontally in contact with a Tile or World bounds, or other object but not the ground.
-    *
-    * @method Phaser.Physics.Arcade.Body#onWall
-    * @return {boolean} True if this Body is 'on a wall', which means horizontally in contact with a Tile or World bounds, or other object but not the ground.
-    */
-    onWall: function () {
-        return (!this.blocked.down && (this.blocked.left || this.blocked.right));
-    },
-
-    /**
-    * Returns the delta x value. The amount the Body has moved horizontally in the current step.
-=======
     * Returns the delta x value. The difference between Body.x now and in the previous step.
->>>>>>> 901a7f13
     *
     * @method Phaser.Physics.Arcade.Body#deltaX
     * @return {number} The delta value. Positive if the motion was to the right, negative if to the left.
