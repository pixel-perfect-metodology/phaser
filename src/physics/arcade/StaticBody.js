/**
 * @author       Richard Davey <rich@photonstorm.com>
 * @copyright    2018 Photon Storm Ltd.
 * @license      {@link https://github.com/photonstorm/phaser/blob/master/license.txt|MIT License}
 */

var CircleContains = require('../../geom/circle/Contains');
var Class = require('../../utils/Class');
var CONST = require('./const');
var RectangleContains = require('../../geom/rectangle/Contains');
var Vector2 = require('../../math/Vector2');

/**
 * @classdesc
 * A Static Arcade Physics Body.
 *
 * A Static Body never moves, and isn't automatically synchronized with its parent Game Object.
 * That means if you make any change to the parent's origin, position, or scale after creating or adding the body, you'll need to update the Body manually.
 *
 * A Static Body can collide with other Bodies, but is never moved by collisions.
 *
 * Its dynamic counterpart is {@link Phaser.Physics.Arcade.Body}.
 *
 * @class StaticBody
 * @memberOf Phaser.Physics.Arcade
 * @constructor
 * @since 3.0.0
 *
 * @param {Phaser.Physics.Arcade.World} world - [description]
 * @param {Phaser.GameObjects.GameObject} gameObject - [description]
 */
var StaticBody = new Class({

    initialize:

    function StaticBody (world, gameObject)
    {
        var width = (gameObject.width) ? gameObject.width : 64;
        var height = (gameObject.height) ? gameObject.height : 64;

        /**
         * [description]
         *
         * @name Phaser.Physics.Arcade.StaticBody#world
         * @type {Phaser.Physics.Arcade.World}
         * @since 3.0.0
         */
        this.world = world;

        /**
         * [description]
         *
         * @name Phaser.Physics.Arcade.StaticBody#gameObject
         * @type {Phaser.GameObjects.GameObject}
         * @since 3.0.0
         */
        this.gameObject = gameObject;

        /**
         * [description]
         *
         * @name Phaser.Physics.Arcade.StaticBody#debugShowBody
         * @type {boolean}
         * @since 3.0.0
         */
        this.debugShowBody = world.defaults.debugShowStaticBody;

        /**
         * [description]
         *
         * @name Phaser.Physics.Arcade.StaticBody#debugBodyColor
         * @type {integer}
         * @since 3.0.0
         */
        this.debugBodyColor = world.defaults.staticBodyDebugColor;

        /**
         * [description]
         *
         * @name Phaser.Physics.Arcade.StaticBody#enable
         * @type {boolean}
         * @default true
         * @since 3.0.0
         */
        this.enable = true;

        /**
         * [description]
         *
         * @name Phaser.Physics.Arcade.StaticBody#isCircle
         * @type {boolean}
         * @default false
         * @since 3.0.0
         */
        this.isCircle = false;

        /**
         * [description]
         *
         * @name Phaser.Physics.Arcade.StaticBody#radius
         * @type {number}
         * @default 0
         * @since 3.0.0
         */
        this.radius = 0;

        /**
         * [description]
         *
         * @name Phaser.Physics.Arcade.StaticBody#offset
         * @type {Phaser.Math.Vector2}
         * @since 3.0.0
         */
        this.offset = new Vector2();

        /**
         * [description]
         *
         * @name Phaser.Physics.Arcade.StaticBody#position
         * @type {Phaser.Math.Vector2}
         * @since 3.0.0
         */
        this.position = new Vector2(gameObject.x - gameObject.displayOriginX, gameObject.y - gameObject.displayOriginY);

        /**
         * [description]
         *
         * @name Phaser.Physics.Arcade.StaticBody#width
         * @type {number}
         * @since 3.0.0
         */
        this.width = width;

        /**
         * [description]
         *
         * @name Phaser.Physics.Arcade.StaticBody#height
         * @type {number}
         * @since 3.0.0
         */
        this.height = height;

        /**
         * [description]
         *
         * @name Phaser.Physics.Arcade.StaticBody#halfWidth
         * @type {number}
         * @since 3.0.0
         */
        this.halfWidth = Math.abs(this.width / 2);

        /**
         * [description]
         *
         * @name Phaser.Physics.Arcade.StaticBody#halfHeight
         * @type {number}
         * @since 3.0.0
         */
        this.halfHeight = Math.abs(this.height / 2);

        /**
         * [description]
         *
         * @name Phaser.Physics.Arcade.StaticBody#center
         * @type {Phaser.Math.Vector2}
         * @since 3.0.0
         */
        this.center = new Vector2(gameObject.x + this.halfWidth, gameObject.y + this.halfHeight);

        /**
         * [description]
         *
         * @name Phaser.Physics.Arcade.StaticBody#velocity
         * @type {Phaser.Math.Vector2}
         * @readOnly
         * @since 3.0.0
         */
        this.velocity = Vector2.ZERO;

        /**
         * [description]
         *
         * @name Phaser.Physics.Arcade.StaticBody#allowGravity
         * @type {boolean}
         * @readOnly
         * @default false
         * @since 3.0.0
         */
        this.allowGravity = false;

        /**
         * Gravitational force applied specifically to this Body. Values are in pixels per second squared. Always zero for a Static Body.
         *
         * @name Phaser.Physics.Arcade.StaticBody#gravity
         * @type {Phaser.Math.Vector2}
         * @readOnly
         * @since 3.0.0
         */
        this.gravity = Vector2.ZERO;

        /**
         * Rebound, or restitution, following a collision, relative to 1. Always zero for a Static Body.
         *
         * @name Phaser.Physics.Arcade.StaticBody#bounce
         * @type {Phaser.Math.Vector2}
         * @readOnly
         * @since 3.0.0
         */
        this.bounce = Vector2.ZERO;

        //  If true this Body will dispatch events

        /**
         * Whether the simulation emits a `worldbounds` event when this StaticBody collides with the world boundary (and `collideWorldBounds` is also true).
         *
         * @name Phaser.Physics.Arcade.StaticBody#onWorldBounds
         * @type {boolean}
         * @default false
         * @since 3.0.0
         */
        this.onWorldBounds = false;

        /**
         * Whether the simulation emits a `collide` event when this StaticBody collides with another.
         *
         * @name Phaser.Physics.Arcade.StaticBody#onCollide
         * @type {boolean}
         * @default false
         * @since 3.0.0
         */
        this.onCollide = false;

        /**
         * Whether the simulation emits an `overlap` event when this StaticBody overlaps with another.
         *
         * @name Phaser.Physics.Arcade.StaticBody#onOverlap
         * @type {boolean}
         * @default false
         * @since 3.0.0
         */
        this.onOverlap = false;

        /**
         * The StaticBody's inertia, relative to a default unit (1). With `bounce`, this affects the exchange of momentum (velocities) during collisions.
         *
         * @name Phaser.Physics.Arcade.StaticBody#mass
         * @type {number}
         * @default 1
         * @since 3.0.0
         */
        this.mass = 1;

        /**
         * Whether this object can be moved by collisions with another body.
         *
         * @name Phaser.Physics.Arcade.StaticBody#immovable
         * @type {boolean}
         * @default true
         * @since 3.0.0
         */
        this.immovable = true;

        /**
         * A flag disabling the default horizontal separation of colliding bodies. Pass your own `processHandler` to the collider.
         *
         * @name Phaser.Physics.Arcade.StaticBody#customSeparateX
         * @type {boolean}
         * @default false
         * @since 3.0.0
         */
        this.customSeparateX = false;

        /**
         * A flag disabling the default vertical separation of colliding bodies. Pass your own `processHandler` to the collider.
         *
         * @name Phaser.Physics.Arcade.StaticBody#customSeparateY
         * @type {boolean}
         * @default false
         * @since 3.0.0
         */
        this.customSeparateY = false;

        /**
         * The amount of horizontal overlap (before separation), if this Body is colliding with another.
         *
         * @name Phaser.Physics.Arcade.StaticBody#overlapX
         * @type {number}
         * @default 0
         * @since 3.0.0
         */
        this.overlapX = 0;

        /**
         * The amount of vertical overlap (before separation), if this Body is colliding with another.
         *
         * @name Phaser.Physics.Arcade.StaticBody#overlapY
         * @type {number}
         * @default 0
         * @since 3.0.0
         */
        this.overlapY = 0;

        /**
         * The amount of overlap (before separation), if this StaticBody is circular and colliding with another circular body.
         *
         * @name Phaser.Physics.Arcade.StaticBody#overlapR
         * @type {number}
         * @default 0
         * @since 3.0.0
         */
        this.overlapR = 0;

        /**
         * Whether this StaticBody is overlapped with another and both have zero velocity.
         *
         * @name Phaser.Physics.Arcade.StaticBody#embedded
         * @type {boolean}
         * @default false
         * @since 3.0.0
         */
        this.embedded = false;

        /**
         * Whether this StaticBody interacts with the world boundary.
         *
         * @name Phaser.Physics.Arcade.StaticBody#collideWorldBounds
         * @type {boolean}
         * @default false
         * @since 3.0.0
         */
        this.collideWorldBounds = false;

        /**
         * Whether this StaticBody is checked for collisions and for which directions. You can set `checkCollision.none = false` to disable collision checks.
         *
         * @name Phaser.Physics.Arcade.StaticBody#checkCollision
         * @type {ArcadeBodyCollision}
         * @since 3.0.0
         */
        this.checkCollision = { none: false, up: true, down: true, left: true, right: true };

        /**
         * Whether this StaticBody is colliding with another and in which direction.
         *
         * @name Phaser.Physics.Arcade.StaticBody#touching
         * @type {ArcadeBodyCollision}
         * @since 3.0.0
         */
        this.touching = { none: true, up: false, down: false, left: false, right: false };

        /**
         * Whether this StaticBody was colliding with another during the last step, and in which direction.
         *
         * @name Phaser.Physics.Arcade.StaticBody#wasTouching
         * @type {ArcadeBodyCollision}
         * @since 3.0.0
         */
        this.wasTouching = { none: true, up: false, down: false, left: false, right: false };

        /**
         * Whether this StaticBody is colliding with a tile or the world boundary.
         *
         * @name Phaser.Physics.Arcade.StaticBody#blocked
         * @type {ArcadeBodyCollision}
         * @since 3.0.0
         */
        this.blocked = { none: true, up: false, down: false, left: false, right: false };

        /**
         * The StaticBody's physics type (static by default).
         *
         * @name Phaser.Physics.Arcade.StaticBody#physicsType
         * @type {integer}
         * @since 3.0.0
         */
        this.physicsType = CONST.STATIC_BODY;

        /**
         * The calculated change in the Body's horizontal position during the current step.
         * For a static body this is always zero.
         *
         * @name Phaser.Physics.Arcade.StaticBody#_dx
         * @type {number}
         * @private
         * @default 0
         * @since 3.10.0
         */
        this._dx = 0;

        /**
         * The calculated change in the Body's vertical position during the current step.
         * For a static body this is always zero.
         *
         * @name Phaser.Physics.Arcade.StaticBody#_dy
         * @type {number}
         * @private
         * @default 0
         * @since 3.10.0
         */
        this._dy = 0;
    },

    /**
     * Changes the Game Object this Body is bound to.
     * First it removes its reference from the old Game Object, then sets the new one.
     * You can optionally update the position and dimensions of this Body to reflect that of the new Game Object.
     *
     * @method Phaser.Physics.Arcade.StaticBody#setGameObject
     * @since 3.1.0
     *
     * @param {Phaser.GameObjects.GameObject} gameObject - The new Game Object that will own this Body.
     * @param {boolean} [update=true] - Reposition and resize this Body to match the new Game Object?
     *
     * @return {Phaser.Physics.Arcade.StaticBody} This Static Body object.
     *
     * @see Phaser.Physics.Arcade.StaticBody#updateFromGameObject
     */
    setGameObject: function (gameObject, update)
    {
        if (gameObject && gameObject !== this.gameObject)
        {
            //  Remove this body from the old game object
            this.gameObject.body = null;

            gameObject.body = this;

            //  Update our reference
            this.gameObject = gameObject;
        }

        if (update)
        {
            this.updateFromGameObject();
        }

        return this;
    },

    /**
     * Updates this Static Body so that its position and dimensions are updated
     * based on the current Game Object it is bound to.
     *
     * @method Phaser.Physics.Arcade.StaticBody#updateFromGameObject
     * @since 3.1.0
     *
     * @return {Phaser.Physics.Arcade.StaticBody} This Static Body object.
     */
    updateFromGameObject: function ()
    {
        this.world.staticTree.remove(this);

        var gameObject = this.gameObject;

        gameObject.getTopLeft(this.position);

        this.width = gameObject.displayWidth;
        this.height = gameObject.displayHeight;

        this.halfWidth = Math.abs(this.width / 2);
        this.halfHeight = Math.abs(this.height / 2);

        this.center.set(this.position.x + this.halfWidth, this.position.y + this.halfHeight);

        this.world.staticTree.insert(this);

        return this;
    },

    /**
     * Sets the offset of the body.
     *
     * @method Phaser.Physics.Arcade.StaticBody#setOffset
     * @since 3.4.0
     *
     * @param {number} x - The horizontal offset of the Body from the Game Object's center.
     * @param {number} y - The vertical offset of the Body from the Game Object's center.
     *
     * @return {Phaser.Physics.Arcade.StaticBody} This Static Body object.
     */
    setOffset: function (x, y)
    {
        if (y === undefined) { y = x; }

        this.world.staticTree.remove(this);

        this.position.x -= this.offset.x;
        this.position.y -= this.offset.y;

        this.offset.set(x, y);

        this.position.x += this.offset.x;
        this.position.y += this.offset.y;

        this.updateCenter();

        this.world.staticTree.insert(this);

        return this;
    },

    /**
     * Sets the size of the body.
     * Resets the width and height to match current frame, if no width and height provided and a frame is found.
     *
     * @method Phaser.Physics.Arcade.StaticBody#setSize
     * @since 3.0.0
     *
     * @param {integer} [width] - The width of the Body in pixels. Cannot be zero. If not given, and the parent Game Object has a frame, it will use the frame width.
     * @param {integer} [height] - The height of the Body in pixels. Cannot be zero. If not given, and the parent Game Object has a frame, it will use the frame height.
     * @param {number} [offsetX] - The horizontal offset of the Body from the Game Object's center.
     * @param {number} [offsetY] - The vertical offset of the Body from the Game Object's center.
     *
     * @return {Phaser.Physics.Arcade.StaticBody} This Static Body object.
     */
    setSize: function (width, height, offsetX, offsetY)
    {
        if (offsetX === undefined) { offsetX = this.offset.x; }
        if (offsetY === undefined) { offsetY = this.offset.y; }

        var gameObject = this.gameObject;

        if (!width && gameObject.frame)
        {
            width = gameObject.frame.realWidth;
        }

        if (!height && gameObject.frame)
        {
            height = gameObject.frame.realHeight;
        }

        this.world.staticTree.remove(this);

        this.width = width;
        this.height = height;

        this.halfWidth = Math.floor(width / 2);
        this.halfHeight = Math.floor(height / 2);

        this.offset.set(offsetX, offsetY);

        this.updateCenter();

        this.isCircle = false;
        this.radius = 0;

        this.world.staticTree.insert(this);

        return this;
    },

    /**
     * Sets this Static Body to have a circular body and sets its sizes and position.
     *
     * @method Phaser.Physics.Arcade.StaticBody#setCircle
     * @since 3.0.0
     *
     * @param {number} radius - The radius of the StaticBody, in pixels.
     * @param {number} [offsetX] - The horizontal offset of the StaticBody from its Game Object, in pixels.
     * @param {number} [offsetY] - The vertical offset of the StaticBody from its Game Object, in pixels.
     *
     * @return {Phaser.Physics.Arcade.StaticBody} This Static Body object.
     */
    setCircle: function (radius, offsetX, offsetY)
    {
        if (offsetX === undefined) { offsetX = this.offset.x; }
        if (offsetY === undefined) { offsetY = this.offset.y; }

        if (radius > 0)
        {
            this.world.staticTree.remove(this);

            this.isCircle = true;

            this.radius = radius;

            this.width = radius * 2;
            this.height = radius * 2;

            this.halfWidth = Math.floor(this.width / 2);
            this.halfHeight = Math.floor(this.height / 2);

            this.offset.set(offsetX, offsetY);

            this.updateCenter();

            this.world.staticTree.insert(this);
        }
        else
        {
            this.isCircle = false;
        }

        return this;
    },

    /**
     * Updates the StaticBody's `center` from its `position` and dimensions.
     *
     * @method Phaser.Physics.Arcade.StaticBody#updateCenter
     * @since 3.0.0
     */
    updateCenter: function ()
    {
        this.center.set(this.position.x + this.halfWidth, this.position.y + this.halfHeight);
    },

    /**
<<<<<<< HEAD
     * Updates this Static Body's position based on the current Game Object it is bound to.
     * Similar to `updateFromGameObject`, but doesn't modify the Body's dimensions.
=======
     * Resets this StaticBody to the given coordinates. Does not reposition its parent Game Object
>>>>>>> 5a4d1e53
     *
     * @method Phaser.Physics.Arcade.StaticBody#reset
     * @since 3.0.0
     *
     * @param {number} x - The x coordinate to reset the body to.
     * @param {number} y - The y coordinate to reset the body to.
     */
    reset: function (x, y)
    {
        var gameObject = this.gameObject;

        if (x === undefined) { x = gameObject.x; }
        if (y === undefined) { y = gameObject.y; }

        this.world.staticTree.remove(this);

        gameObject.getTopLeft(this.position);

        this.updateCenter();

        this.world.staticTree.insert(this);
    },

    /**
<<<<<<< HEAD
     * No effect.
=======
     * NOOP function. A Static Body cannot be stopped.
>>>>>>> 5a4d1e53
     *
     * @method Phaser.Physics.Arcade.StaticBody#stop
     * @since 3.0.0
     *
     * @return {Phaser.Physics.Arcade.StaticBody} This Static Body object.
     */
    stop: function ()
    {
        return this;
    },

    /**
     * Returns the x and y coordinates of the top left and bottom right points of the StaticBody.
     *
     * @method Phaser.Physics.Arcade.StaticBody#getBounds
     * @since 3.0.0
     *
     * @param {ArcadeBodyBounds} obj - The object which will hold the coordinates of the bounds.
     *
     * @return {ArcadeBodyBounds} The same object that was passed with `x`, `y`, `right` and `bottom` values matching the respective values of the StaticBody.
     */
    getBounds: function (obj)
    {
        obj.x = this.x;
        obj.y = this.y;
        obj.right = this.right;
        obj.bottom = this.bottom;

        return obj;
    },

    /**
     * Checks to see if a given x,y coordinate is colliding with this Static Body.
     *
     * @method Phaser.Physics.Arcade.StaticBody#hitTest
     * @since 3.0.0
     *
     * @param {number} x - The x coordinate to check against this body.
     * @param {number} y - The y coordinate to check against this body.
     *
     * @return {boolean} `true` if the given coordinate lies within this body, otherwise `false`.
     */
    hitTest: function (x, y)
    {
        return (this.isCircle) ? CircleContains(this, x, y) : RectangleContains(this, x, y);
    },

    /**
     * NOOP
     *
     * @method Phaser.Physics.Arcade.StaticBody#postUpdate
     * @since 3.12.0
     */
    postUpdate: function ()
    {
    },

    /**
     * The absolute (non-negative) change in this StaticBody's horizontal position from the previous step. Always zero.
     *
     * @method Phaser.Physics.Arcade.StaticBody#deltaAbsX
     * @since 3.0.0
     *
<<<<<<< HEAD
     * @return {number} 0
=======
     * @return {number} Always zero for a Static Body.
>>>>>>> 5a4d1e53
     */
    deltaAbsX: function ()
    {
        return 0;
    },

    /**
     * The absolute (non-negative) change in this StaticBody's vertical position from the previous step. Always zero.
     *
     * @method Phaser.Physics.Arcade.StaticBody#deltaAbsY
     * @since 3.0.0
     *
<<<<<<< HEAD
     * @return {number} 0
=======
     * @return {number} Always zero for a Static Body.
>>>>>>> 5a4d1e53
     */
    deltaAbsY: function ()
    {
        return 0;
    },

    /**
     * The change in this StaticBody's horizontal position from the previous step. Always zero.
     *
     * @method Phaser.Physics.Arcade.StaticBody#deltaX
     * @since 3.0.0
     *
<<<<<<< HEAD
     * @return {number} 0
=======
     * @return {number} Always zero for a Static Body.
>>>>>>> 5a4d1e53
     */
    deltaX: function ()
    {
        return 0;
    },

    /**
     * The change in this StaticBody's vertical position from the previous step. Always zero.
     *
     * @method Phaser.Physics.Arcade.StaticBody#deltaY
     * @since 3.0.0
     *
     * @return {number} 0
     */
    deltaY: function ()
    {
        return 0;
    },

    /**
     * [description]
     *
     * @method Phaser.Physics.Arcade.StaticBody#deltaZ
     * @since 3.0.0
     *
     * @return {number} 0
     */
    deltaZ: function ()
    {
        return 0;
    },

    /**
<<<<<<< HEAD
     * Disables this Body and marks it for destruction during the next step.
=======
     * Disables the StaticBody and marks it to be destroyed.
>>>>>>> 5a4d1e53
     *
     * @method Phaser.Physics.Arcade.StaticBody#destroy
     * @since 3.0.0
     */
    destroy: function ()
    {
        this.enable = false;

        this.world.pendingDestroy.set(this);
    },

    /**
     * Draws a graphical representation of the StaticBody for visual debugging purposes.
     *
     * @method Phaser.Physics.Arcade.StaticBody#drawDebug
     * @since 3.0.0
     *
     * @param {Phaser.GameObjects.Graphics} graphic - The Graphics object to use for the debug drawing of the StaticBody.
     */
    drawDebug: function (graphic)
    {
        var pos = this.position;

        if (this.debugShowBody)
        {
            graphic.lineStyle(1, this.debugBodyColor, 1);
            graphic.strokeRect(pos.x, pos.y, this.width, this.height);
        }
    },

    /**
     * Indicates whether the StaticBody is going to be showing a debug visualization during postUpdate.
     *
     * @method Phaser.Physics.Arcade.StaticBody#willDrawDebug
     * @since 3.0.0
     *
     * @return {boolean} Whether or not the StaticBody is going to show the debug visualization during postUpdate.
     */
    willDrawDebug: function ()
    {
        return this.debugShowBody;
    },

    /**
     * Sets the Mass of the StaticBody. Will set the Mass to 0.1 if the value passed is less than or equal to zero.
     *
     * @method Phaser.Physics.Arcade.StaticBody#setMass
     * @since 3.0.0
     *
     * @param {number} value - The value to set the Mass to. Values of zero or less are changed to 0.1.
     *
     * @return {Phaser.Physics.Arcade.StaticBody} This Static Body object.
     */
    setMass: function (value)
    {
        if (value <= 0)
        {
            //  Causes havoc otherwise
            value = 0.1;
        }

        this.mass = value;

        return this;
    },

    /**
     * The x coordinate of the StaticBody.
     *
     * @name Phaser.Physics.Arcade.StaticBody#x
     * @type {number}
     * @since 3.0.0
     */
    x: {

        get: function ()
        {
            return this.position.x;
        },

        set: function (value)
        {
            this.world.staticTree.remove(this);

            this.position.x = value;

            this.world.staticTree.insert(this);
        }

    },

    /**
     * The y coordinate of the StaticBody.
     *
     * @name Phaser.Physics.Arcade.StaticBody#y
     * @type {number}
     * @since 3.0.0
     */
    y: {

        get: function ()
        {
            return this.position.y;
        },

        set: function (value)
        {
            this.world.staticTree.remove(this);

            this.position.y = value;

            this.world.staticTree.insert(this);
        }

    },

    /**
     * Returns the left-most x coordinate of the area of the StaticBody.
     *
     * @name Phaser.Physics.Arcade.StaticBody#left
     * @type {number}
     * @readOnly
     * @since 3.0.0
     */
    left: {

        get: function ()
        {
            return this.position.x;
        }

    },

    /**
     * The right-most x coordinate of the area of the StaticBody.
     *
     * @name Phaser.Physics.Arcade.StaticBody#right
     * @type {number}
     * @readOnly
     * @since 3.0.0
     */
    right: {

        get: function ()
        {
            return this.position.x + this.width;
        }

    },

    /**
     * The highest y coordinate of the area of the StaticBody.
     *
     * @name Phaser.Physics.Arcade.StaticBody#top
     * @type {number}
     * @readOnly
     * @since 3.0.0
     */
    top: {

        get: function ()
        {
            return this.position.y;
        }

    },

    /**
     * The lowest y coordinate of the area of the StaticBody. (y + height)
     *
     * @name Phaser.Physics.Arcade.StaticBody#bottom
     * @type {number}
     * @readOnly
     * @since 3.0.0
     */
    bottom: {

        get: function ()
        {
            return this.position.y + this.height;
        }

    }

});

module.exports = StaticBody;<|MERGE_RESOLUTION|>--- conflicted
+++ resolved
@@ -606,12 +606,8 @@
     },
 
     /**
-<<<<<<< HEAD
      * Updates this Static Body's position based on the current Game Object it is bound to.
      * Similar to `updateFromGameObject`, but doesn't modify the Body's dimensions.
-=======
-     * Resets this StaticBody to the given coordinates. Does not reposition its parent Game Object
->>>>>>> 5a4d1e53
      *
      * @method Phaser.Physics.Arcade.StaticBody#reset
      * @since 3.0.0
@@ -636,11 +632,7 @@
     },
 
     /**
-<<<<<<< HEAD
-     * No effect.
-=======
      * NOOP function. A Static Body cannot be stopped.
->>>>>>> 5a4d1e53
      *
      * @method Phaser.Physics.Arcade.StaticBody#stop
      * @since 3.0.0
@@ -704,83 +696,67 @@
      * @method Phaser.Physics.Arcade.StaticBody#deltaAbsX
      * @since 3.0.0
      *
-<<<<<<< HEAD
+     * @return {number} Always zero for a Static Body.
+     */
+    deltaAbsX: function ()
+    {
+        return 0;
+    },
+
+    /**
+     * The absolute (non-negative) change in this StaticBody's vertical position from the previous step. Always zero.
+     *
+     * @method Phaser.Physics.Arcade.StaticBody#deltaAbsY
+     * @since 3.0.0
+     *
+     * @return {number} Always zero for a Static Body.
+     */
+    deltaAbsY: function ()
+    {
+        return 0;
+    },
+
+    /**
+     * The change in this StaticBody's horizontal position from the previous step. Always zero.
+     *
+     * @method Phaser.Physics.Arcade.StaticBody#deltaX
+     * @since 3.0.0
+     *
+     * @return {number} Always zero for a Static Body.
+     */
+    deltaX: function ()
+    {
+        return 0;
+    },
+
+    /**
+     * The change in this StaticBody's vertical position from the previous step. Always zero.
+     *
+     * @method Phaser.Physics.Arcade.StaticBody#deltaY
+     * @since 3.0.0
+     *
      * @return {number} 0
-=======
-     * @return {number} Always zero for a Static Body.
->>>>>>> 5a4d1e53
-     */
-    deltaAbsX: function ()
+     */
+    deltaY: function ()
     {
         return 0;
     },
 
     /**
-     * The absolute (non-negative) change in this StaticBody's vertical position from the previous step. Always zero.
-     *
-     * @method Phaser.Physics.Arcade.StaticBody#deltaAbsY
-     * @since 3.0.0
-     *
-<<<<<<< HEAD
+     * [description]
+     *
+     * @method Phaser.Physics.Arcade.StaticBody#deltaZ
+     * @since 3.0.0
+     *
      * @return {number} 0
-=======
-     * @return {number} Always zero for a Static Body.
->>>>>>> 5a4d1e53
-     */
-    deltaAbsY: function ()
+     */
+    deltaZ: function ()
     {
         return 0;
     },
 
     /**
-     * The change in this StaticBody's horizontal position from the previous step. Always zero.
-     *
-     * @method Phaser.Physics.Arcade.StaticBody#deltaX
-     * @since 3.0.0
-     *
-<<<<<<< HEAD
-     * @return {number} 0
-=======
-     * @return {number} Always zero for a Static Body.
->>>>>>> 5a4d1e53
-     */
-    deltaX: function ()
-    {
-        return 0;
-    },
-
-    /**
-     * The change in this StaticBody's vertical position from the previous step. Always zero.
-     *
-     * @method Phaser.Physics.Arcade.StaticBody#deltaY
-     * @since 3.0.0
-     *
-     * @return {number} 0
-     */
-    deltaY: function ()
-    {
-        return 0;
-    },
-
-    /**
-     * [description]
-     *
-     * @method Phaser.Physics.Arcade.StaticBody#deltaZ
-     * @since 3.0.0
-     *
-     * @return {number} 0
-     */
-    deltaZ: function ()
-    {
-        return 0;
-    },
-
-    /**
-<<<<<<< HEAD
      * Disables this Body and marks it for destruction during the next step.
-=======
-     * Disables the StaticBody and marks it to be destroyed.
->>>>>>> 5a4d1e53
      *
      * @method Phaser.Physics.Arcade.StaticBody#destroy
      * @since 3.0.0
