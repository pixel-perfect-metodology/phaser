--- conflicted
+++ resolved
@@ -265,11 +265,7 @@
             }
         }
 
-<<<<<<< HEAD
-        this._timer = this.game.time.now + this.frequency * this.game.time.slowMotion;
-=======
         this._timer = this.game.time.time + this.frequency * this.game.time.slowMotion;
->>>>>>> 788fc7e0
     }
 
     var i = this.children.length;
@@ -440,11 +436,7 @@
         this.on = true;
         this._quantity += quantity;
         this._counter = 0;
-<<<<<<< HEAD
-        this._timer = this.game.time.now + frequency * this.game.time.slowMotion;
-=======
         this._timer = this.game.time.time + frequency * this.game.time.slowMotion;
->>>>>>> 788fc7e0
     }
 
 };
