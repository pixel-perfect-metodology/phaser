<<<<<<< HEAD
/**
 * @author       Richard Davey <rich@photonstorm.com>
 * @copyright    2020 Photon Storm Ltd.
 * @license      {@link https://opensource.org/licenses/MIT|MIT License}
 */

var Utils = require('../../renderer/webgl/Utils');

/**
 * Renders a filled path for the given Shape.
 *
 * @method Phaser.GameObjects.Shape#FillPathWebGL
 * @since 3.13.0
 * @private
 *
 * @param {Phaser.Renderer.WebGL.WebGLPipeline} pipeline - The WebGL Pipeline used to render this Shape.
 * @param {Phaser.GameObjects.Components.TransformMatrix} calcMatrix - The transform matrix used to get the position values.
 * @param {Phaser.GameObjects.Shape} src - The Game Object shape being rendered in this call.
 * @param {number} alpha - The base alpha value.
 * @param {number} dx - The source displayOriginX.
 * @param {number} dy - The source displayOriginY.
 */
var FillPathWebGL = function (pipeline, calcMatrix, src, alpha, dx, dy)
{
    var fillTintColor = Utils.getTintAppendFloatAlphaAndSwap(src.fillColor, src.fillAlpha * alpha);

    var path = src.pathData;
    var pathIndexes = src.pathIndexes;

    for (var i = 0; i < pathIndexes.length; i += 3)
    {
        var p0 = pathIndexes[i] * 2;
        var p1 = pathIndexes[i + 1] * 2;
        var p2 = pathIndexes[i + 2] * 2;

        var x0 = path[p0 + 0] - dx;
        var y0 = path[p0 + 1] - dy;
        var x1 = path[p1 + 0] - dx;
        var y1 = path[p1 + 1] - dy;
        var x2 = path[p2 + 0] - dx;
        var y2 = path[p2 + 1] - dy;

        var tx0 = calcMatrix.getX(x0, y0);
        var ty0 = calcMatrix.getY(x0, y0);

        var tx1 = calcMatrix.getX(x1, y1);
        var ty1 = calcMatrix.getY(x1, y1);

        var tx2 = calcMatrix.getX(x2, y2);
        var ty2 = calcMatrix.getY(x2, y2);

        pipeline.setTexture2D();

        pipeline.batchTri(tx0, ty0, tx1, ty1, tx2, ty2, 0, 0, 1, 1, fillTintColor, fillTintColor, fillTintColor, pipeline.tintEffect);
    }
};

module.exports = FillPathWebGL;
=======
/**
 * @author       Richard Davey <rich@photonstorm.com>
 * @copyright    2020 Photon Storm Ltd.
 * @license      {@link https://opensource.org/licenses/MIT|MIT License}
 */

var Utils = require('../../renderer/webgl/Utils');

/**
 * Renders a filled path for the given Shape.
 *
 * @method Phaser.GameObjects.Shape#FillPathWebGL
 * @since 3.13.0
 * @private
 *
 * @param {Phaser.Renderer.WebGL.WebGLPipeline} pipeline - The WebGL Pipeline used to render this Shape.
 * @param {Phaser.GameObjects.Components.TransformMatrix} calcMatrix - The transform matrix used to get the position values.
 * @param {Phaser.GameObjects.Shape} src - The Game Object shape being rendered in this call.
 * @param {number} alpha - The base alpha value.
 * @param {number} dx - The source displayOriginX.
 * @param {number} dy - The source displayOriginY.
 */
var FillPathWebGL = function (pipeline, calcMatrix, src, alpha, dx, dy)
{
    var fillTintColor = Utils.getTintAppendFloatAlpha(src.fillColor, src.fillAlpha * alpha);

    var path = src.pathData;
    var pathIndexes = src.pathIndexes;

    for (var i = 0; i < pathIndexes.length; i += 3)
    {
        var p0 = pathIndexes[i] * 2;
        var p1 = pathIndexes[i + 1] * 2;
        var p2 = pathIndexes[i + 2] * 2;

        var x0 = path[p0 + 0] - dx;
        var y0 = path[p0 + 1] - dy;
        var x1 = path[p1 + 0] - dx;
        var y1 = path[p1 + 1] - dy;
        var x2 = path[p2 + 0] - dx;
        var y2 = path[p2 + 1] - dy;

        var tx0 = calcMatrix.getX(x0, y0);
        var ty0 = calcMatrix.getY(x0, y0);

        var tx1 = calcMatrix.getX(x1, y1);
        var ty1 = calcMatrix.getY(x1, y1);

        var tx2 = calcMatrix.getX(x2, y2);
        var ty2 = calcMatrix.getY(x2, y2);

        pipeline.setTexture2D();

        pipeline.batchTri(tx0, ty0, tx1, ty1, tx2, ty2, 0, 0, 1, 1, fillTintColor, fillTintColor, fillTintColor, pipeline.tintEffect);
    }
};

module.exports = FillPathWebGL;
>>>>>>> af272842
<|MERGE_RESOLUTION|>--- conflicted
+++ resolved
@@ -1,63 +1,3 @@
-<<<<<<< HEAD
-/**
- * @author       Richard Davey <rich@photonstorm.com>
- * @copyright    2020 Photon Storm Ltd.
- * @license      {@link https://opensource.org/licenses/MIT|MIT License}
- */
-
-var Utils = require('../../renderer/webgl/Utils');
-
-/**
- * Renders a filled path for the given Shape.
- *
- * @method Phaser.GameObjects.Shape#FillPathWebGL
- * @since 3.13.0
- * @private
- *
- * @param {Phaser.Renderer.WebGL.WebGLPipeline} pipeline - The WebGL Pipeline used to render this Shape.
- * @param {Phaser.GameObjects.Components.TransformMatrix} calcMatrix - The transform matrix used to get the position values.
- * @param {Phaser.GameObjects.Shape} src - The Game Object shape being rendered in this call.
- * @param {number} alpha - The base alpha value.
- * @param {number} dx - The source displayOriginX.
- * @param {number} dy - The source displayOriginY.
- */
-var FillPathWebGL = function (pipeline, calcMatrix, src, alpha, dx, dy)
-{
-    var fillTintColor = Utils.getTintAppendFloatAlphaAndSwap(src.fillColor, src.fillAlpha * alpha);
-
-    var path = src.pathData;
-    var pathIndexes = src.pathIndexes;
-
-    for (var i = 0; i < pathIndexes.length; i += 3)
-    {
-        var p0 = pathIndexes[i] * 2;
-        var p1 = pathIndexes[i + 1] * 2;
-        var p2 = pathIndexes[i + 2] * 2;
-
-        var x0 = path[p0 + 0] - dx;
-        var y0 = path[p0 + 1] - dy;
-        var x1 = path[p1 + 0] - dx;
-        var y1 = path[p1 + 1] - dy;
-        var x2 = path[p2 + 0] - dx;
-        var y2 = path[p2 + 1] - dy;
-
-        var tx0 = calcMatrix.getX(x0, y0);
-        var ty0 = calcMatrix.getY(x0, y0);
-
-        var tx1 = calcMatrix.getX(x1, y1);
-        var ty1 = calcMatrix.getY(x1, y1);
-
-        var tx2 = calcMatrix.getX(x2, y2);
-        var ty2 = calcMatrix.getY(x2, y2);
-
-        pipeline.setTexture2D();
-
-        pipeline.batchTri(tx0, ty0, tx1, ty1, tx2, ty2, 0, 0, 1, 1, fillTintColor, fillTintColor, fillTintColor, pipeline.tintEffect);
-    }
-};
-
-module.exports = FillPathWebGL;
-=======
 /**
  * @author       Richard Davey <rich@photonstorm.com>
  * @copyright    2020 Photon Storm Ltd.
@@ -115,5 +55,4 @@
     }
 };
 
-module.exports = FillPathWebGL;
->>>>>>> af272842
+module.exports = FillPathWebGL;