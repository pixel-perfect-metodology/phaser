<<<<<<< HEAD
/**
 * @author       Richard Davey <rich@photonstorm.com>
 * @copyright    2020 Photon Storm Ltd.
 * @license      {@link https://opensource.org/licenses/MIT|MIT License}
 */

var Class = require('../../utils/Class');
var CONST = require('../const');
var File = require('../File');
var FileTypesManager = require('../FileTypesManager');
var GetFastValue = require('../../utils/object/GetFastValue');
var HTML5AudioFile = require('./HTML5AudioFile');
var IsPlainObject = require('../../utils/object/IsPlainObject');

/**
 * @classdesc
 * A single Audio File suitable for loading by the Loader.
 *
 * These are created when you use the Phaser.Loader.LoaderPlugin#audio method and are not typically created directly.
 *
 * For documentation about what all the arguments and configuration options mean please see Phaser.Loader.LoaderPlugin#audio.
 *
 * @class AudioFile
 * @extends Phaser.Loader.File
 * @memberof Phaser.Loader.FileTypes
 * @constructor
 * @since 3.0.0
 *
 * @param {Phaser.Loader.LoaderPlugin} loader - A reference to the Loader that is responsible for this file.
 * @param {(string|Phaser.Types.Loader.FileTypes.AudioFileConfig)} key - The key to use for this file, or a file configuration object.
 * @param {any} [urlConfig] - The absolute or relative URL to load this file from in a config object.
 * @param {Phaser.Types.Loader.XHRSettingsObject} [xhrSettings] - Extra XHR Settings specifically for this file.
 * @param {AudioContext} [audioContext] - The AudioContext this file will use to process itself.
 */
var AudioFile = new Class({

    Extends: File,

    initialize:

    //  URL is an object created by AudioFile.findAudioURL
    function AudioFile (loader, key, urlConfig, xhrSettings, audioContext)
    {
        if (IsPlainObject(key))
        {
            var config = key;

            key = GetFastValue(config, 'key');
            xhrSettings = GetFastValue(config, 'xhrSettings');
            audioContext = GetFastValue(config, 'context', audioContext);
        }

        var fileConfig = {
            type: 'audio',
            cache: loader.cacheManager.audio,
            extension: urlConfig.type,
            responseType: 'arraybuffer',
            key: key,
            url: urlConfig.url,
            xhrSettings: xhrSettings,
            config: { context: audioContext }
        };

        File.call(this, loader, fileConfig);
    },

    /**
     * Called automatically by Loader.nextFile.
     * This method controls what extra work this File does with its loaded data.
     *
     * @method Phaser.Loader.FileTypes.AudioFile#onProcess
     * @since 3.0.0
     */
    onProcess: function ()
    {
        this.state = CONST.FILE_PROCESSING;

        var _this = this;

        // interesting read https://github.com/WebAudio/web-audio-api/issues/1305
        this.config.context.decodeAudioData(this.xhrLoader.response,
            function (audioBuffer)
            {
                _this.data = audioBuffer;

                _this.onProcessComplete();
            },
            function (e)
            {
                // eslint-disable-next-line no-console
                console.error('Error decoding audio: ' + _this.key + ' - ', e ? e.message : null);

                _this.onProcessError();
            }
        );

        this.config.context = null;
    }

});

AudioFile.create = function (loader, key, urls, config, xhrSettings)
{
    var game = loader.systems.game;
    var audioConfig = game.config.audio;
    var deviceAudio = game.device.audio;

    //  url may be inside key, which may be an object
    if (IsPlainObject(key))
    {
        urls = GetFastValue(key, 'url', []);
        config = GetFastValue(key, 'config', {});
    }

    var urlConfig = AudioFile.getAudioURL(game, urls);

    if (!urlConfig)
    {
        return null;
    }

    // https://developers.google.com/web/updates/2012/02/HTML5-audio-and-the-Web-Audio-API-are-BFFs
    // var stream = GetFastValue(config, 'stream', false);

    if (deviceAudio.webAudio && !(audioConfig && audioConfig.disableWebAudio))
    {
        return new AudioFile(loader, key, urlConfig, xhrSettings, game.sound.context);
    }
    else
    {
        return new HTML5AudioFile(loader, key, urlConfig, config);
    }
};

AudioFile.getAudioURL = function (game, urls)
{
    if (!Array.isArray(urls))
    {
        urls = [ urls ];
    }

    for (var i = 0; i < urls.length; i++)
    {
        var url = GetFastValue(urls[i], 'url', urls[i]);

        if (url.indexOf('blob:') === 0 || url.indexOf('data:') === 0)
        {
            return {
                url: url,
                type: ''
            };
        }

        var audioType = url.match(/\.([a-zA-Z0-9]+)($|\?)/);

        audioType = GetFastValue(urls[i], 'type', (audioType) ? audioType[1] : '').toLowerCase();

        if (game.device.audio[audioType])
        {
            return {
                url: url,
                type: audioType
            };
        }
    }

    return null;
};

/**
 * Adds an Audio or HTML5Audio file, or array of audio files, to the current load queue.
 *
 * You can call this method from within your Scene's `preload`, along with any other files you wish to load:
 *
 * ```javascript
 * function preload ()
 * {
 *     this.load.audio('title', [ 'music/Title.ogg', 'music/Title.mp3', 'music/Title.m4a' ]);
 * }
 * ```
 *
 * The file is **not** loaded right away. It is added to a queue ready to be loaded either when the loader starts,
 * or if it's already running, when the next free load slot becomes available. This happens automatically if you
 * are calling this from within the Scene's `preload` method, or a related callback. Because the file is queued
 * it means you cannot use the file immediately after calling this method, but must wait for the file to complete.
 * The typical flow for a Phaser Scene is that you load assets in the Scene's `preload` method and then when the
 * Scene's `create` method is called you are guaranteed that all of those assets are ready for use and have been
 * loaded.
 *
 * The key must be a unique String. It is used to add the file to the global Audio Cache upon a successful load.
 * The key should be unique both in terms of files being loaded and files already present in the Audio Cache.
 * Loading a file using a key that is already taken will result in a warning. If you wish to replace an existing file
 * then remove it from the Audio Cache first, before loading a new one.
 *
 * Instead of passing arguments you can pass a configuration object, such as:
 *
 * ```javascript
 * this.load.audio({
 *     key: 'title',
 *     url: [ 'music/Title.ogg', 'music/Title.mp3', 'music/Title.m4a' ]
 * });
 * ```
 *
 * See the documentation for `Phaser.Types.Loader.FileTypes.AudioFileConfig` for more details.
 *
 * The URLs can be relative or absolute. If the URLs are relative the `Loader.baseURL` and `Loader.path` values will be prepended to them.
 *
 * Due to different browsers supporting different audio file types you should usually provide your audio files in a variety of formats.
 * ogg, mp3 and m4a are the most common. If you provide an array of URLs then the Loader will determine which _one_ file to load based on
 * browser support.
 *
 * If audio has been disabled in your game, either via the game config, or lack of support from the device, then no audio will be loaded.
 *
 * Note: The ability to load this type of file will only be available if the Audio File type has been built into Phaser.
 * It is available in the default build but can be excluded from custom builds.
 *
 * @method Phaser.Loader.LoaderPlugin#audio
 * @fires Phaser.Loader.LoaderPlugin#ADD
 * @since 3.0.0
 *
 * @param {(string|Phaser.Types.Loader.FileTypes.AudioFileConfig|Phaser.Types.Loader.FileTypes.AudioFileConfig[])} key - The key to use for this file, or a file configuration object, or array of them.
 * @param {(string|string[])} [urls] - The absolute or relative URL to load the audio files from.
 * @param {any} [config] - An object containing an `instances` property for HTML5Audio. Defaults to 1.
 * @param {Phaser.Types.Loader.XHRSettingsObject} [xhrSettings] - An XHR Settings configuration object. Used in replacement of the Loaders default XHR Settings.
 *
 * @return {this} The Loader instance.
 */
FileTypesManager.register('audio', function (key, urls, config, xhrSettings)
{
    var game = this.systems.game;
    var audioConfig = game.config.audio;
    var deviceAudio = game.device.audio;

    if ((audioConfig && audioConfig.noAudio) || (!deviceAudio.webAudio && !deviceAudio.audioData))
    {
        //  Sounds are disabled, so skip loading audio
        return this;
    }

    var audioFile;

    if (Array.isArray(key))
    {
        for (var i = 0; i < key.length; i++)
        {
            //  If it's an array it has to be an array of Objects, so we get everything out of the 'key' object
            audioFile = AudioFile.create(this, key[i]);

            if (audioFile)
            {
                this.addFile(audioFile);
            }
        }
    }
    else
    {
        audioFile = AudioFile.create(this, key, urls, config, xhrSettings);

        if (audioFile)
        {
            this.addFile(audioFile);
        }
    }

    return this;
});

module.exports = AudioFile;
=======
/**
 * @author       Richard Davey <rich@photonstorm.com>
 * @copyright    2020 Photon Storm Ltd.
 * @license      {@link https://opensource.org/licenses/MIT|MIT License}
 */

var Class = require('../../utils/Class');
var CONST = require('../const');
var File = require('../File');
var FileTypesManager = require('../FileTypesManager');
var GetFastValue = require('../../utils/object/GetFastValue');
var HTML5AudioFile = require('./HTML5AudioFile');
var IsPlainObject = require('../../utils/object/IsPlainObject');

/**
 * @classdesc
 * A single Audio File suitable for loading by the Loader.
 *
 * These are created when you use the Phaser.Loader.LoaderPlugin#audio method and are not typically created directly.
 *
 * For documentation about what all the arguments and configuration options mean please see Phaser.Loader.LoaderPlugin#audio.
 *
 * @class AudioFile
 * @extends Phaser.Loader.File
 * @memberof Phaser.Loader.FileTypes
 * @constructor
 * @since 3.0.0
 *
 * @param {Phaser.Loader.LoaderPlugin} loader - A reference to the Loader that is responsible for this file.
 * @param {(string|Phaser.Types.Loader.FileTypes.AudioFileConfig)} key - The key to use for this file, or a file configuration object.
 * @param {any} [urlConfig] - The absolute or relative URL to load this file from in a config object.
 * @param {Phaser.Types.Loader.XHRSettingsObject} [xhrSettings] - Extra XHR Settings specifically for this file.
 * @param {AudioContext} [audioContext] - The AudioContext this file will use to process itself.
 */
var AudioFile = new Class({

    Extends: File,

    initialize:

    //  URL is an object created by AudioFile.findAudioURL
    function AudioFile (loader, key, urlConfig, xhrSettings, audioContext)
    {
        if (IsPlainObject(key))
        {
            var config = key;

            key = GetFastValue(config, 'key');
            xhrSettings = GetFastValue(config, 'xhrSettings');
            audioContext = GetFastValue(config, 'context', audioContext);
        }

        var fileConfig = {
            type: 'audio',
            cache: loader.cacheManager.audio,
            extension: urlConfig.type,
            responseType: 'arraybuffer',
            key: key,
            url: urlConfig.url,
            xhrSettings: xhrSettings,
            config: { context: audioContext }
        };

        File.call(this, loader, fileConfig);
    },

    /**
     * Called automatically by Loader.nextFile.
     * This method controls what extra work this File does with its loaded data.
     *
     * @method Phaser.Loader.FileTypes.AudioFile#onProcess
     * @since 3.0.0
     */
    onProcess: function ()
    {
        this.state = CONST.FILE_PROCESSING;

        var _this = this;

        // interesting read https://github.com/WebAudio/web-audio-api/issues/1305
        this.config.context.decodeAudioData(this.xhrLoader.response,
            function (audioBuffer)
            {
                _this.data = audioBuffer;

                _this.onProcessComplete();
            },
            function (e)
            {
                // eslint-disable-next-line no-console
                console.error('Error decoding audio: ' + _this.key + ' - ', e ? e.message : null);

                _this.onProcessError();
            }
        );

        this.config.context = null;
    }

});

AudioFile.create = function (loader, key, urls, config, xhrSettings)
{
    var game = loader.systems.game;
    var audioConfig = game.config.audio;
    var deviceAudio = game.device.audio;

    //  url may be inside key, which may be an object
    if (IsPlainObject(key))
    {
        urls = GetFastValue(key, 'url', []);
        config = GetFastValue(key, 'config', {});
    }

    var urlConfig = AudioFile.getAudioURL(game, urls);

    if (!urlConfig)
    {
        return null;
    }

    // https://developers.google.com/web/updates/2012/02/HTML5-audio-and-the-Web-Audio-API-are-BFFs
    // var stream = GetFastValue(config, 'stream', false);

    if (deviceAudio.webAudio && !audioConfig.disableWebAudio)
    {
        return new AudioFile(loader, key, urlConfig, xhrSettings, game.sound.context);
    }
    else
    {
        return new HTML5AudioFile(loader, key, urlConfig, config);
    }
};

AudioFile.getAudioURL = function (game, urls)
{
    if (!Array.isArray(urls))
    {
        urls = [ urls ];
    }

    for (var i = 0; i < urls.length; i++)
    {
        var url = GetFastValue(urls[i], 'url', urls[i]);

        if (url.indexOf('blob:') === 0 || url.indexOf('data:') === 0)
        {
            return {
                url: url,
                type: ''
            };
        }

        var audioType = url.match(/\.([a-zA-Z0-9]+)($|\?)/);

        audioType = GetFastValue(urls[i], 'type', (audioType) ? audioType[1] : '').toLowerCase();

        if (game.device.audio[audioType])
        {
            return {
                url: url,
                type: audioType
            };
        }
    }

    return null;
};

/**
 * Adds an Audio or HTML5Audio file, or array of audio files, to the current load queue.
 *
 * You can call this method from within your Scene's `preload`, along with any other files you wish to load:
 *
 * ```javascript
 * function preload ()
 * {
 *     this.load.audio('title', [ 'music/Title.ogg', 'music/Title.mp3', 'music/Title.m4a' ]);
 * }
 * ```
 *
 * The file is **not** loaded right away. It is added to a queue ready to be loaded either when the loader starts,
 * or if it's already running, when the next free load slot becomes available. This happens automatically if you
 * are calling this from within the Scene's `preload` method, or a related callback. Because the file is queued
 * it means you cannot use the file immediately after calling this method, but must wait for the file to complete.
 * The typical flow for a Phaser Scene is that you load assets in the Scene's `preload` method and then when the
 * Scene's `create` method is called you are guaranteed that all of those assets are ready for use and have been
 * loaded.
 *
 * The key must be a unique String. It is used to add the file to the global Audio Cache upon a successful load.
 * The key should be unique both in terms of files being loaded and files already present in the Audio Cache.
 * Loading a file using a key that is already taken will result in a warning. If you wish to replace an existing file
 * then remove it from the Audio Cache first, before loading a new one.
 *
 * Instead of passing arguments you can pass a configuration object, such as:
 *
 * ```javascript
 * this.load.audio({
 *     key: 'title',
 *     url: [ 'music/Title.ogg', 'music/Title.mp3', 'music/Title.m4a' ]
 * });
 * ```
 *
 * See the documentation for `Phaser.Types.Loader.FileTypes.AudioFileConfig` for more details.
 *
 * The URLs can be relative or absolute. If the URLs are relative the `Loader.baseURL` and `Loader.path` values will be prepended to them.
 *
 * Due to different browsers supporting different audio file types you should usually provide your audio files in a variety of formats.
 * ogg, mp3 and m4a are the most common. If you provide an array of URLs then the Loader will determine which _one_ file to load based on
 * browser support.
 *
 * If audio has been disabled in your game, either via the game config, or lack of support from the device, then no audio will be loaded.
 *
 * Note: The ability to load this type of file will only be available if the Audio File type has been built into Phaser.
 * It is available in the default build but can be excluded from custom builds.
 *
 * @method Phaser.Loader.LoaderPlugin#audio
 * @fires Phaser.Loader.LoaderPlugin#ADD
 * @since 3.0.0
 *
 * @param {(string|Phaser.Types.Loader.FileTypes.AudioFileConfig|Phaser.Types.Loader.FileTypes.AudioFileConfig[])} key - The key to use for this file, or a file configuration object, or array of them.
 * @param {(string|string[])} [urls] - The absolute or relative URL to load the audio files from.
 * @param {any} [config] - An object containing an `instances` property for HTML5Audio. Defaults to 1.
 * @param {Phaser.Types.Loader.XHRSettingsObject} [xhrSettings] - An XHR Settings configuration object. Used in replacement of the Loaders default XHR Settings.
 *
 * @return {this} The Loader instance.
 */
FileTypesManager.register('audio', function (key, urls, config, xhrSettings)
{
    var game = this.systems.game;
    var audioConfig = game.config.audio;
    var deviceAudio = game.device.audio;

    if (audioConfig.noAudio || (!deviceAudio.webAudio && !deviceAudio.audioData))
    {
        //  Sounds are disabled, so skip loading audio
        return this;
    }

    var audioFile;

    if (Array.isArray(key))
    {
        for (var i = 0; i < key.length; i++)
        {
            //  If it's an array it has to be an array of Objects, so we get everything out of the 'key' object
            audioFile = AudioFile.create(this, key[i]);

            if (audioFile)
            {
                this.addFile(audioFile);
            }
        }
    }
    else
    {
        audioFile = AudioFile.create(this, key, urls, config, xhrSettings);

        if (audioFile)
        {
            this.addFile(audioFile);
        }
    }

    return this;
});

module.exports = AudioFile;
>>>>>>> af272842
<|MERGE_RESOLUTION|>--- conflicted
+++ resolved
@@ -1,4 +1,3 @@
-<<<<<<< HEAD
 /**
  * @author       Richard Davey <rich@photonstorm.com>
  * @copyright    2020 Photon Storm Ltd.
@@ -123,7 +122,7 @@
     // https://developers.google.com/web/updates/2012/02/HTML5-audio-and-the-Web-Audio-API-are-BFFs
     // var stream = GetFastValue(config, 'stream', false);
 
-    if (deviceAudio.webAudio && !(audioConfig && audioConfig.disableWebAudio))
+    if (deviceAudio.webAudio && !audioConfig.disableWebAudio)
     {
         return new AudioFile(loader, key, urlConfig, xhrSettings, game.sound.context);
     }
@@ -232,7 +231,7 @@
     var audioConfig = game.config.audio;
     var deviceAudio = game.device.audio;
 
-    if ((audioConfig && audioConfig.noAudio) || (!deviceAudio.webAudio && !deviceAudio.audioData))
+    if (audioConfig.noAudio || (!deviceAudio.webAudio && !deviceAudio.audioData))
     {
         //  Sounds are disabled, so skip loading audio
         return this;
@@ -266,274 +265,4 @@
     return this;
 });
 
-module.exports = AudioFile;
-=======
-/**
- * @author       Richard Davey <rich@photonstorm.com>
- * @copyright    2020 Photon Storm Ltd.
- * @license      {@link https://opensource.org/licenses/MIT|MIT License}
- */
-
-var Class = require('../../utils/Class');
-var CONST = require('../const');
-var File = require('../File');
-var FileTypesManager = require('../FileTypesManager');
-var GetFastValue = require('../../utils/object/GetFastValue');
-var HTML5AudioFile = require('./HTML5AudioFile');
-var IsPlainObject = require('../../utils/object/IsPlainObject');
-
-/**
- * @classdesc
- * A single Audio File suitable for loading by the Loader.
- *
- * These are created when you use the Phaser.Loader.LoaderPlugin#audio method and are not typically created directly.
- *
- * For documentation about what all the arguments and configuration options mean please see Phaser.Loader.LoaderPlugin#audio.
- *
- * @class AudioFile
- * @extends Phaser.Loader.File
- * @memberof Phaser.Loader.FileTypes
- * @constructor
- * @since 3.0.0
- *
- * @param {Phaser.Loader.LoaderPlugin} loader - A reference to the Loader that is responsible for this file.
- * @param {(string|Phaser.Types.Loader.FileTypes.AudioFileConfig)} key - The key to use for this file, or a file configuration object.
- * @param {any} [urlConfig] - The absolute or relative URL to load this file from in a config object.
- * @param {Phaser.Types.Loader.XHRSettingsObject} [xhrSettings] - Extra XHR Settings specifically for this file.
- * @param {AudioContext} [audioContext] - The AudioContext this file will use to process itself.
- */
-var AudioFile = new Class({
-
-    Extends: File,
-
-    initialize:
-
-    //  URL is an object created by AudioFile.findAudioURL
-    function AudioFile (loader, key, urlConfig, xhrSettings, audioContext)
-    {
-        if (IsPlainObject(key))
-        {
-            var config = key;
-
-            key = GetFastValue(config, 'key');
-            xhrSettings = GetFastValue(config, 'xhrSettings');
-            audioContext = GetFastValue(config, 'context', audioContext);
-        }
-
-        var fileConfig = {
-            type: 'audio',
-            cache: loader.cacheManager.audio,
-            extension: urlConfig.type,
-            responseType: 'arraybuffer',
-            key: key,
-            url: urlConfig.url,
-            xhrSettings: xhrSettings,
-            config: { context: audioContext }
-        };
-
-        File.call(this, loader, fileConfig);
-    },
-
-    /**
-     * Called automatically by Loader.nextFile.
-     * This method controls what extra work this File does with its loaded data.
-     *
-     * @method Phaser.Loader.FileTypes.AudioFile#onProcess
-     * @since 3.0.0
-     */
-    onProcess: function ()
-    {
-        this.state = CONST.FILE_PROCESSING;
-
-        var _this = this;
-
-        // interesting read https://github.com/WebAudio/web-audio-api/issues/1305
-        this.config.context.decodeAudioData(this.xhrLoader.response,
-            function (audioBuffer)
-            {
-                _this.data = audioBuffer;
-
-                _this.onProcessComplete();
-            },
-            function (e)
-            {
-                // eslint-disable-next-line no-console
-                console.error('Error decoding audio: ' + _this.key + ' - ', e ? e.message : null);
-
-                _this.onProcessError();
-            }
-        );
-
-        this.config.context = null;
-    }
-
-});
-
-AudioFile.create = function (loader, key, urls, config, xhrSettings)
-{
-    var game = loader.systems.game;
-    var audioConfig = game.config.audio;
-    var deviceAudio = game.device.audio;
-
-    //  url may be inside key, which may be an object
-    if (IsPlainObject(key))
-    {
-        urls = GetFastValue(key, 'url', []);
-        config = GetFastValue(key, 'config', {});
-    }
-
-    var urlConfig = AudioFile.getAudioURL(game, urls);
-
-    if (!urlConfig)
-    {
-        return null;
-    }
-
-    // https://developers.google.com/web/updates/2012/02/HTML5-audio-and-the-Web-Audio-API-are-BFFs
-    // var stream = GetFastValue(config, 'stream', false);
-
-    if (deviceAudio.webAudio && !audioConfig.disableWebAudio)
-    {
-        return new AudioFile(loader, key, urlConfig, xhrSettings, game.sound.context);
-    }
-    else
-    {
-        return new HTML5AudioFile(loader, key, urlConfig, config);
-    }
-};
-
-AudioFile.getAudioURL = function (game, urls)
-{
-    if (!Array.isArray(urls))
-    {
-        urls = [ urls ];
-    }
-
-    for (var i = 0; i < urls.length; i++)
-    {
-        var url = GetFastValue(urls[i], 'url', urls[i]);
-
-        if (url.indexOf('blob:') === 0 || url.indexOf('data:') === 0)
-        {
-            return {
-                url: url,
-                type: ''
-            };
-        }
-
-        var audioType = url.match(/\.([a-zA-Z0-9]+)($|\?)/);
-
-        audioType = GetFastValue(urls[i], 'type', (audioType) ? audioType[1] : '').toLowerCase();
-
-        if (game.device.audio[audioType])
-        {
-            return {
-                url: url,
-                type: audioType
-            };
-        }
-    }
-
-    return null;
-};
-
-/**
- * Adds an Audio or HTML5Audio file, or array of audio files, to the current load queue.
- *
- * You can call this method from within your Scene's `preload`, along with any other files you wish to load:
- *
- * ```javascript
- * function preload ()
- * {
- *     this.load.audio('title', [ 'music/Title.ogg', 'music/Title.mp3', 'music/Title.m4a' ]);
- * }
- * ```
- *
- * The file is **not** loaded right away. It is added to a queue ready to be loaded either when the loader starts,
- * or if it's already running, when the next free load slot becomes available. This happens automatically if you
- * are calling this from within the Scene's `preload` method, or a related callback. Because the file is queued
- * it means you cannot use the file immediately after calling this method, but must wait for the file to complete.
- * The typical flow for a Phaser Scene is that you load assets in the Scene's `preload` method and then when the
- * Scene's `create` method is called you are guaranteed that all of those assets are ready for use and have been
- * loaded.
- *
- * The key must be a unique String. It is used to add the file to the global Audio Cache upon a successful load.
- * The key should be unique both in terms of files being loaded and files already present in the Audio Cache.
- * Loading a file using a key that is already taken will result in a warning. If you wish to replace an existing file
- * then remove it from the Audio Cache first, before loading a new one.
- *
- * Instead of passing arguments you can pass a configuration object, such as:
- *
- * ```javascript
- * this.load.audio({
- *     key: 'title',
- *     url: [ 'music/Title.ogg', 'music/Title.mp3', 'music/Title.m4a' ]
- * });
- * ```
- *
- * See the documentation for `Phaser.Types.Loader.FileTypes.AudioFileConfig` for more details.
- *
- * The URLs can be relative or absolute. If the URLs are relative the `Loader.baseURL` and `Loader.path` values will be prepended to them.
- *
- * Due to different browsers supporting different audio file types you should usually provide your audio files in a variety of formats.
- * ogg, mp3 and m4a are the most common. If you provide an array of URLs then the Loader will determine which _one_ file to load based on
- * browser support.
- *
- * If audio has been disabled in your game, either via the game config, or lack of support from the device, then no audio will be loaded.
- *
- * Note: The ability to load this type of file will only be available if the Audio File type has been built into Phaser.
- * It is available in the default build but can be excluded from custom builds.
- *
- * @method Phaser.Loader.LoaderPlugin#audio
- * @fires Phaser.Loader.LoaderPlugin#ADD
- * @since 3.0.0
- *
- * @param {(string|Phaser.Types.Loader.FileTypes.AudioFileConfig|Phaser.Types.Loader.FileTypes.AudioFileConfig[])} key - The key to use for this file, or a file configuration object, or array of them.
- * @param {(string|string[])} [urls] - The absolute or relative URL to load the audio files from.
- * @param {any} [config] - An object containing an `instances` property for HTML5Audio. Defaults to 1.
- * @param {Phaser.Types.Loader.XHRSettingsObject} [xhrSettings] - An XHR Settings configuration object. Used in replacement of the Loaders default XHR Settings.
- *
- * @return {this} The Loader instance.
- */
-FileTypesManager.register('audio', function (key, urls, config, xhrSettings)
-{
-    var game = this.systems.game;
-    var audioConfig = game.config.audio;
-    var deviceAudio = game.device.audio;
-
-    if (audioConfig.noAudio || (!deviceAudio.webAudio && !deviceAudio.audioData))
-    {
-        //  Sounds are disabled, so skip loading audio
-        return this;
-    }
-
-    var audioFile;
-
-    if (Array.isArray(key))
-    {
-        for (var i = 0; i < key.length; i++)
-        {
-            //  If it's an array it has to be an array of Objects, so we get everything out of the 'key' object
-            audioFile = AudioFile.create(this, key[i]);
-
-            if (audioFile)
-            {
-                this.addFile(audioFile);
-            }
-        }
-    }
-    else
-    {
-        audioFile = AudioFile.create(this, key, urls, config, xhrSettings);
-
-        if (audioFile)
-        {
-            this.addFile(audioFile);
-        }
-    }
-
-    return this;
-});
-
-module.exports = AudioFile;
->>>>>>> af272842
+module.exports = AudioFile;