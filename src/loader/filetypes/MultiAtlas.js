/**
 * @author       Richard Davey <rich@photonstorm.com>
 * @copyright    2018 Photon Storm Ltd.
 * @license      {@link https://github.com/photonstorm/phaser/blob/master/license.txt|MIT License}
 */

var FileTypesManager = require('../FileTypesManager');
var ImageFile = require('./ImageFile.js');
var JSONFile = require('./JSONFile.js');
var NumberArray = require('../../utils/array/NumberArray');

/**
 * Adds a Multi File Texture Atlas to the current load queue.
 *
 * Note: This method will only be available if the Multi Atlas File type has been built into Phaser.
 *
 * The file is **not** loaded immediately after calling this method.
 * Instead, the file is added to a queue within the Loader, which is processed automatically when the Loader starts.
 *
 * @method Phaser.Loader.LoaderPlugin#multiatlas
 * @since 3.0.0
 *
 * @param {string} key - [description]
 * @param {string[]} textureURLs - [description]
 * @param {string[]} atlasURLs - [description]
<<<<<<< HEAD
 * @param {Phaser.Loader.XHRSettingsConfig} textureXhrSettings - [description]
 * @param {Phaser.Loader.XHRSettingsConfig} atlasXhrSettings - [description]
 * 
=======
 * @param {XHRSettingsObject} textureXhrSettings - [description]
 * @param {XHRSettingsObject} atlasXhrSettings - [description]
 *
>>>>>>> 90cf919b
 * @return {Phaser.Loader.LoaderPlugin} The Loader.
 */
FileTypesManager.register('multiatlas', function (key, textureURLs, atlasURLs, textureXhrSettings, atlasXhrSettings)
{
    if (typeof textureURLs === 'number')
    {
        var total = textureURLs;
        var suffix = (atlasURLs === undefined) ? '' : atlasURLs;

        textureURLs = NumberArray(0, total, key + suffix, '.png');
        atlasURLs = NumberArray(0, total, key + suffix, '.json');
    }
    else
    {
        if (!Array.isArray(textureURLs))
        {
            textureURLs = [ textureURLs ];
        }

        if (!Array.isArray(atlasURLs))
        {
            atlasURLs = [ atlasURLs ];
        }
    }

    var file;
    var i = 0;
    var multiKey;

    this._multilist[key] = [];

    for (i = 0; i < textureURLs.length; i++)
    {
        multiKey = '_MA_IMG_' + key + '_' + i.toString();

        file = new ImageFile(multiKey, textureURLs[i], this.path, textureXhrSettings);

        this.addFile(file);

        this._multilist[key].push(multiKey);
    }

    for (i = 0; i < atlasURLs.length; i++)
    {
        multiKey = '_MA_JSON_' + key + '_' + i.toString();

        file = new JSONFile(multiKey, atlasURLs[i], this.path, atlasXhrSettings);

        this.addFile(file);

        this._multilist[key].push(multiKey);
    }

    return this;
});<|MERGE_RESOLUTION|>--- conflicted
+++ resolved
@@ -23,15 +23,9 @@
  * @param {string} key - [description]
  * @param {string[]} textureURLs - [description]
  * @param {string[]} atlasURLs - [description]
-<<<<<<< HEAD
- * @param {Phaser.Loader.XHRSettingsConfig} textureXhrSettings - [description]
- * @param {Phaser.Loader.XHRSettingsConfig} atlasXhrSettings - [description]
- * 
-=======
  * @param {XHRSettingsObject} textureXhrSettings - [description]
  * @param {XHRSettingsObject} atlasXhrSettings - [description]
  *
->>>>>>> 90cf919b
  * @return {Phaser.Loader.LoaderPlugin} The Loader.
  */
 FileTypesManager.register('multiatlas', function (key, textureURLs, atlasURLs, textureXhrSettings, atlasXhrSettings)
