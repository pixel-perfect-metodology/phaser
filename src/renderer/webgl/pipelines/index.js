--- conflicted
+++ resolved
@@ -1,25 +1,3 @@
-<<<<<<< HEAD
-/**
- * @author       Richard Davey <rich@photonstorm.com>
- * @copyright    2020 Photon Storm Ltd.
- * @license      {@link https://opensource.org/licenses/MIT|MIT License}
- */
-
-/**
- * @namespace Phaser.Renderer.WebGL.Pipelines
- */
-
-module.exports = {
-
-    BitmapMaskPipeline: require('./BitmapMaskPipeline'),
-    LightPipeline: require('./LightPipeline'),
-    SinglePipeline: require('./SinglePipeline'),
-    MultiPipeline: require('./MultiPipeline'),
-    RopePipeline: require('./RopePipeline'),
-    ModelViewProjection: require('./components/ModelViewProjection')
-
-};
-=======
 /**
  * @author       Richard Davey <rich@photonstorm.com>
  * @copyright    2020 Photon Storm Ltd.
@@ -50,5 +28,4 @@
 
 //  Export it
 
-module.exports = Pipelines;
->>>>>>> af272842
+module.exports = Pipelines;